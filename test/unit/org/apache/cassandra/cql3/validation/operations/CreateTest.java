--- conflicted
+++ resolved
@@ -34,41 +34,27 @@
 import org.apache.cassandra.exceptions.InvalidRequestException;
 import org.apache.cassandra.exceptions.SyntaxException;
 import org.apache.cassandra.io.util.DataOutputBuffer;
-<<<<<<< HEAD
 import org.apache.cassandra.locator.AbstractEndpointSnitch;
 import org.apache.cassandra.locator.IEndpointSnitch;
 import org.apache.cassandra.locator.InetAddressAndPort;
 import org.apache.cassandra.locator.Replica;
 import org.apache.cassandra.schema.Schema;
 import org.apache.cassandra.schema.SchemaConstants;
-import org.apache.cassandra.schema.SchemaKeyspace;
+import org.apache.cassandra.schema.SchemaKeyspaceTables;
 import org.apache.cassandra.schema.TableMetadata;
 import org.apache.cassandra.service.StorageService;
-=======
-import org.apache.cassandra.schema.SchemaKeyspaceTables;
->>>>>>> fa532a61
 import org.apache.cassandra.triggers.ITrigger;
 import org.apache.cassandra.utils.ByteBufferUtil;
 
 import static java.lang.String.format;
-<<<<<<< HEAD
-=======
-import static junit.framework.Assert.assertEquals;
-import static junit.framework.Assert.assertFalse;
-import static junit.framework.Assert.assertTrue;
-import static junit.framework.Assert.fail;
->>>>>>> fa532a61
 import static org.apache.cassandra.cql3.Duration.NANOS_PER_HOUR;
 import static org.apache.cassandra.cql3.Duration.NANOS_PER_MICRO;
 import static org.apache.cassandra.cql3.Duration.NANOS_PER_MILLI;
 import static org.apache.cassandra.cql3.Duration.NANOS_PER_MINUTE;
-<<<<<<< HEAD
 import static org.junit.Assert.assertEquals;
 import static org.junit.Assert.assertFalse;
 import static org.junit.Assert.assertTrue;
 import static org.junit.Assert.fail;
-=======
->>>>>>> fa532a61
 
 public class CreateTest extends CQLTester
 {
@@ -616,7 +602,7 @@
 
         assertRows(execute(format("SELECT compression FROM %s.%s WHERE keyspace_name = ? and table_name = ?;",
                                   SchemaConstants.SCHEMA_KEYSPACE_NAME,
-                                  SchemaKeyspace.TABLES),
+                                  SchemaKeyspaceTables.TABLES),
                            KEYSPACE,
                            currentTable()),
                    row(map("chunk_length_in_kb", "16", "class", "org.apache.cassandra.io.compress.SnappyCompressor", "min_compress_ratio", "2.0")));
@@ -626,7 +612,7 @@
 
         assertRows(execute(format("SELECT compression FROM %s.%s WHERE keyspace_name = ? and table_name = ?;",
                                   SchemaConstants.SCHEMA_KEYSPACE_NAME,
-                                  SchemaKeyspace.TABLES),
+                                  SchemaKeyspaceTables.TABLES),
                            KEYSPACE,
                            currentTable()),
                    row(map("chunk_length_in_kb", "16", "class", "org.apache.cassandra.io.compress.SnappyCompressor", "min_compress_ratio", "1.0")));
@@ -636,7 +622,7 @@
 
         assertRows(execute(format("SELECT compression FROM %s.%s WHERE keyspace_name = ? and table_name = ?;",
                                   SchemaConstants.SCHEMA_KEYSPACE_NAME,
-                                  SchemaKeyspace.TABLES),
+                                  SchemaKeyspaceTables.TABLES),
                            KEYSPACE,
                            currentTable()),
                    row(map("chunk_length_in_kb", "16", "class", "org.apache.cassandra.io.compress.SnappyCompressor")));
