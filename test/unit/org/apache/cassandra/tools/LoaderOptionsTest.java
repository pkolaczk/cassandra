/*
 * Licensed to the Apache Software Foundation (ASF) under one
 * or more contributor license agreements.  See the NOTICE file
 * distributed with this work for additional information
 * regarding copyright ownership.  The ASF licenses this file
 * to you under the Apache License, Version 2.0 (the
 * "License"); you may not use this file except in compliance
 * with the License.  You may obtain a copy of the License at
 *
 *     http://www.apache.org/licenses/LICENSE-2.0
 *
 * Unless required by applicable law or agreed to in writing, software
 * distributed under the License is distributed on an "AS IS" BASIS,
 * WITHOUT WARRANTIES OR CONDITIONS OF ANY KIND, either express or implied.
 * See the License for the specific language governing permissions and
 * limitations under the License.
 */

package org.apache.cassandra.tools;
<<<<<<< HEAD

import java.io.IOException;
import java.nio.file.Paths;

import org.junit.Test;

import org.apache.cassandra.io.util.File;
=======
import java.io.File;
import java.net.InetAddress;
import java.net.InetSocketAddress;
import java.nio.file.Paths;

import com.google.common.net.HostAndPort;
import org.junit.Test;
>>>>>>> d48df916

import static org.apache.cassandra.tools.OfflineToolUtils.sstableDirName;
import static org.junit.Assert.assertEquals;
import static org.junit.Assert.assertNotNull;
import static org.junit.Assert.assertNull;

// LoaderOptionsTester for custom configuration
public class LoaderOptionsTest
{
    @Test
    public void testNativePort() throws Exception {
        //Default Cassandra config
        File config = new File(Paths.get(".", "test", "conf", "cassandra.yaml").normalize());
        String[] args = { "-d", "127.9.9.1", "-f", config.absolutePath(), sstableDirName("legacy_sstables", "legacy_ma_simple")};
        LoaderOptions options = LoaderOptions.builder().parseArgs(args).build();
        assertEquals(9042, options.nativePort);


        // SSL Enabled Cassandra config
        config = new File(Paths.get(".", "test", "conf", "unit-test-conf/test-native-port.yaml").normalize());
        String[] args2 = { "-d", "127.9.9.1", "-f", config.absolutePath(), sstableDirName("legacy_sstables", "legacy_ma_simple")};
        options = LoaderOptions.builder().parseArgs(args2).build();
        assertEquals(9142, options.nativePort);

        HostAndPort hap = HostAndPort.fromString("127.9.9.1");
        InetAddress byName = InetAddress.getByName(hap.getHost());
        assertTrue(options.hosts.contains(new InetSocketAddress(byName, 9142)));

        // test native port set from command line

        config = Paths.get(".", "test", "conf", "unit-test-conf/test-native-port.yaml").normalize().toFile();
        String[] args3 = {"-d", "127.9.9.1", "-p", "9300", "-f", config.getAbsolutePath(), sstableDirName("legacy_sstables", "legacy_ma_simple")};
        options = LoaderOptions.builder().parseArgs(args3).build();
        assertEquals(9300, options.nativePort);

        assertTrue(options.hosts.contains(new InetSocketAddress(byName, 9300)));
    }

    /**
     * Regression testing for CASSANDRA-16280
     *
     * Check that providing encryption parameters to the loader (such as keystore and truststore) won't break loading
     * the options.
     *
     * @throws Exception
     */
    @Test
    public void testEncryptionSettings() throws Exception
    {
        String[] args = { "-d", "127.9.9.1", "-ts", "test.jks", "-tspw", "truststorePass1", "-ks", "test.jks", "-kspw",
                "testdata1", "--ssl-ciphers", "TLS_RSA_WITH_AES_256_CBC_SHA",
                "--ssl-alg", "SunX509", "--store-type", "JKS", "--ssl-protocol", "TLS",
                sstableDirName("legacy_sstables", "legacy_ma_simple") };
        LoaderOptions options = LoaderOptions.builder().parseArgs(args).build();
        assertEquals("test.jks", options.clientEncOptions.keystore);
    }

    @Test
    public void testEntireSSTableDefaultSettings()
    {
        LoaderOptions options = LoaderOptions.builder().build();
        assertEquals(0, options.entireSSTableThrottle);
        assertEquals(0, options.entireSSTableInterDcThrottle);
    }

    @Test
    public void testEntireSSTableSettings() throws IOException
    {
        // Default Cassandra config
        File config = new File(Paths.get(".", "test", "conf", "cassandra.yaml").normalize());
        String[] args = { "-e", "350", "-eidct", "600", "-d", "127.9.9.1", "-f", config.absolutePath(), sstableDirName("legacy_sstables", "legacy_ma_simple") };
        LoaderOptions options = LoaderOptions.builder().parseArgs(args).build();
        assertNotNull(options.entireSSTableThrottle);
        assertEquals(350, options.entireSSTableThrottle);
        assertNotNull(options.entireSSTableInterDcThrottle);
        assertEquals(600, options.entireSSTableInterDcThrottle);
    }

    @Test
    public void testEntireSSTableSettingsWithLongSettingNames() throws IOException
    {
        // Use long names for the args, i.e. entire-sstable-throttle
        File config = new File(Paths.get(".", "test", "conf", "cassandra.yaml").normalize());
        String[] args = new String[]{ "--entire-sstable-throttle", "350", "--entire-sstable-inter-dc-throttle", "600", "-d", "127.9.9.1", "-f", config.absolutePath(), sstableDirName("legacy_sstables", "legacy_ma_simple") };
        LoaderOptions options = LoaderOptions.builder().parseArgs(args).build();
        assertNotNull(options.entireSSTableThrottle);
        assertEquals(350, options.entireSSTableThrottle);
        assertNotNull(options.entireSSTableInterDcThrottle);
        assertEquals(600, options.entireSSTableInterDcThrottle);
    }
}
<|MERGE_RESOLUTION|>--- conflicted
+++ resolved
@@ -17,28 +17,21 @@
  */
 
 package org.apache.cassandra.tools;
-<<<<<<< HEAD
 
 import java.io.IOException;
-import java.nio.file.Paths;
-
-import org.junit.Test;
-
-import org.apache.cassandra.io.util.File;
-=======
-import java.io.File;
 import java.net.InetAddress;
 import java.net.InetSocketAddress;
 import java.nio.file.Paths;
 
 import com.google.common.net.HostAndPort;
 import org.junit.Test;
->>>>>>> d48df916
+
+import org.apache.cassandra.io.util.File;
 
 import static org.apache.cassandra.tools.OfflineToolUtils.sstableDirName;
 import static org.junit.Assert.assertEquals;
 import static org.junit.Assert.assertNotNull;
-import static org.junit.Assert.assertNull;
+import static org.junit.Assert.assertTrue;
 
 // LoaderOptionsTester for custom configuration
 public class LoaderOptionsTest
@@ -64,8 +57,8 @@
 
         // test native port set from command line
 
-        config = Paths.get(".", "test", "conf", "unit-test-conf/test-native-port.yaml").normalize().toFile();
-        String[] args3 = {"-d", "127.9.9.1", "-p", "9300", "-f", config.getAbsolutePath(), sstableDirName("legacy_sstables", "legacy_ma_simple")};
+        config = new File(Paths.get(".", "test", "conf", "unit-test-conf/test-native-port.yaml").normalize().toFile());
+        String[] args3 = {"-d", "127.9.9.1", "-p", "9300", "-f", config.absolutePath(), sstableDirName("legacy_sstables", "legacy_ma_simple")};
         options = LoaderOptions.builder().parseArgs(args3).build();
         assertEquals(9300, options.nativePort);
 
