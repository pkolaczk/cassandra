/*
 * Licensed to the Apache Software Foundation (ASF) under one
 * or more contributor license agreements.  See the NOTICE file
 * distributed with this work for additional information
 * regarding copyright ownership.  The ASF licenses this file
 * to you under the Apache License, Version 2.0 (the
 * "License"); you may not use this file except in compliance
 * with the License.  You may obtain a copy of the License at
 *
 *     http://www.apache.org/licenses/LICENSE-2.0
 *
 * Unless required by applicable law or agreed to in writing, software
 * distributed under the License is distributed on an "AS IS" BASIS,
 * WITHOUT WARRANTIES OR CONDITIONS OF ANY KIND, either express or implied.
 * See the License for the specific language governing permissions and
 * limitations under the License.
 */
package org.apache.cassandra.io.sstable;

import java.io.IOException;
import java.nio.ByteBuffer;
import java.util.ArrayList;
import java.util.Collections;
import java.util.Comparator;
import java.util.HashSet;
import java.util.List;
import java.util.Map;
import java.util.Set;
import java.util.concurrent.ExecutionException;
import java.util.concurrent.Future;
import java.util.concurrent.TimeUnit;
import java.util.concurrent.atomic.AtomicReference;

import com.google.common.base.Joiner;
import com.google.common.collect.Sets;
import org.junit.After;
import org.junit.Before;
import org.junit.BeforeClass;
import org.junit.Test;
import org.junit.runner.RunWith;
import org.slf4j.Logger;
import org.slf4j.LoggerFactory;

import org.apache.cassandra.OrderedJUnit4ClassRunner;
import org.apache.cassandra.SchemaLoader;
import org.apache.cassandra.Util;
import org.apache.cassandra.db.ColumnFamilyStore;
import org.apache.cassandra.db.Keyspace;
import org.apache.cassandra.db.RowUpdateBuilder;
import org.apache.cassandra.db.compaction.CompactionInfo;
import org.apache.cassandra.db.compaction.CompactionInterruptedException;
import org.apache.cassandra.db.compaction.CompactionManager;
import org.apache.cassandra.db.rows.*;
import org.apache.cassandra.db.compaction.OperationType;
import org.apache.cassandra.db.lifecycle.LifecycleTransaction;
import org.apache.cassandra.exceptions.ConfigurationException;
import org.apache.cassandra.io.sstable.format.SSTableReader;
import org.apache.cassandra.metrics.CompactionMetrics;
import org.apache.cassandra.metrics.RestorableMeter;
import org.apache.cassandra.schema.CachingParams;
import org.apache.cassandra.schema.KeyspaceParams;
import org.apache.cassandra.utils.ByteBufferUtil;

import static com.google.common.collect.ImmutableMap.of;
import static java.util.Arrays.asList;
import static org.apache.cassandra.io.sstable.Downsampling.BASE_SAMPLING_LEVEL;
import static org.apache.cassandra.io.sstable.IndexSummaryRedistribution.DOWNSAMPLE_THESHOLD;
import static org.apache.cassandra.io.sstable.IndexSummaryRedistribution.UPSAMPLE_THRESHOLD;
import static org.junit.Assert.assertEquals;
import static org.junit.Assert.assertNotNull;
import static org.junit.Assert.assertNull;
import static org.junit.Assert.assertTrue;


@RunWith(OrderedJUnit4ClassRunner.class)
public class IndexSummaryManagerTest
{
    private static final Logger logger = LoggerFactory.getLogger(IndexSummaryManagerTest.class);

    int originalMinIndexInterval;
    int originalMaxIndexInterval;
    long originalCapacity;

    private static final String KEYSPACE1 = "IndexSummaryManagerTest";
    // index interval of 8, no key caching
    private static final String CF_STANDARDLOWiINTERVAL = "StandardLowIndexInterval";
    private static final String CF_STANDARDRACE = "StandardRace";

    @BeforeClass
    public static void defineSchema() throws ConfigurationException
    {
        SchemaLoader.prepareServer();
        SchemaLoader.createKeyspace(KEYSPACE1,
                                    KeyspaceParams.simple(1),
                                    SchemaLoader.standardCFMD(KEYSPACE1, CF_STANDARDLOWiINTERVAL)
                                                .minIndexInterval(8)
                                                .maxIndexInterval(256)
                                                .caching(CachingParams.CACHE_NOTHING),
                                    SchemaLoader.standardCFMD(KEYSPACE1, CF_STANDARDRACE)
                                                .minIndexInterval(8)
                                                .maxIndexInterval(256)
<<<<<<< HEAD
                                                .caching(CachingParams.CACHE_NOTHING));
=======
                                                .caching(CachingOptions.NONE));
>>>>>>> ca85bec1
    }

    @Before
    public void beforeTest()
    {
        String ksname = KEYSPACE1;
        String cfname = CF_STANDARDLOWiINTERVAL; // index interval of 8, no key caching
        Keyspace keyspace = Keyspace.open(ksname);
        ColumnFamilyStore cfs = keyspace.getColumnFamilyStore(cfname);
        originalMinIndexInterval = cfs.metadata.params.minIndexInterval;
        originalMaxIndexInterval = cfs.metadata.params.maxIndexInterval;
        originalCapacity = IndexSummaryManager.instance.getMemoryPoolCapacityInMB();
    }

    @After
    public void afterTest()
    {
        for (CompactionInfo.Holder holder : CompactionMetrics.getCompactions())
        {
            holder.stop();
        }

        String ksname = KEYSPACE1;
        String cfname = CF_STANDARDLOWiINTERVAL; // index interval of 8, no key caching
        Keyspace keyspace = Keyspace.open(ksname);
        ColumnFamilyStore cfs = keyspace.getColumnFamilyStore(cfname);
        cfs.metadata.minIndexInterval(originalMinIndexInterval);
        cfs.metadata.maxIndexInterval(originalMaxIndexInterval);
        IndexSummaryManager.instance.setMemoryPoolCapacityInMB(originalCapacity);
    }

    private static long totalOffHeapSize(List<SSTableReader> sstables)
    {
        long total = 0;
        for (SSTableReader sstable : sstables)
            total += sstable.getIndexSummaryOffHeapSize();
        return total;
    }

    private static List<SSTableReader> resetSummaries(ColumnFamilyStore cfs, List<SSTableReader> sstables, long originalOffHeapSize) throws IOException
    {
        for (SSTableReader sstable : sstables)
            sstable.overrideReadMeter(new RestorableMeter(100.0, 100.0));

        try (LifecycleTransaction txn = cfs.getTracker().tryModify(sstables, OperationType.UNKNOWN))
        {
            sstables = redistributeSummaries(Collections.EMPTY_LIST, of(cfs.metadata.cfId, txn), originalOffHeapSize * sstables.size());
        }
        for (SSTableReader sstable : sstables)
            assertEquals(BASE_SAMPLING_LEVEL, sstable.getIndexSummarySamplingLevel());

        return sstables;
    }

    private void validateData(ColumnFamilyStore cfs, int numPartition)
    {
        for (int i = 0; i < numPartition; i++)
        {
            Row row = Util.getOnlyRowUnfiltered(Util.cmd(cfs, String.format("%3d", i)).build());
            Cell cell = row.getCell(cfs.metadata.getColumnDefinition(ByteBufferUtil.bytes("val")));
            assertNotNull(cell);
            assertEquals(100, cell.value().array().length);

        }
    }

    private Comparator<SSTableReader> hotnessComparator = new Comparator<SSTableReader>()
    {
        public int compare(SSTableReader o1, SSTableReader o2)
        {
            return Double.compare(o1.getReadMeter().fifteenMinuteRate(), o2.getReadMeter().fifteenMinuteRate());
        }
    };

    private void createSSTables(String ksname, String cfname, int numSSTables, int numPartition)
    {
        Keyspace keyspace = Keyspace.open(ksname);
        ColumnFamilyStore cfs = keyspace.getColumnFamilyStore(cfname);
        cfs.truncateBlocking();
        cfs.disableAutoCompaction();

        ArrayList<Future> futures = new ArrayList<>(numSSTables);
        ByteBuffer value = ByteBuffer.wrap(new byte[100]);
        for (int sstable = 0; sstable < numSSTables; sstable++)
        {
            for (int p = 0; p < numPartition; p++)
            {

                String key = String.format("%3d", p);
                new RowUpdateBuilder(cfs.metadata, 0, key)
                    .clustering("column")
                    .add("val", value)
                    .build()
                    .applyUnsafe();
            }
            futures.add(cfs.forceFlush());
        }
        for (Future future : futures)
        {
            try
            {
                future.get();
            }
            catch (InterruptedException | ExecutionException e)
            {
                throw new RuntimeException(e);
            }
        }
        assertEquals(numSSTables, cfs.getLiveSSTables().size());
        validateData(cfs, numPartition);
    }

    @Test
    public void testChangeMinIndexInterval() throws IOException
    {
        String ksname = KEYSPACE1;
        String cfname = CF_STANDARDLOWiINTERVAL; // index interval of 8, no key caching
        Keyspace keyspace = Keyspace.open(ksname);
        ColumnFamilyStore cfs = keyspace.getColumnFamilyStore(cfname);
        int numSSTables = 1;
        int numRows = 256;
        createSSTables(ksname, cfname, numSSTables, numRows);

        List<SSTableReader> sstables = new ArrayList<>(cfs.getLiveSSTables());
        for (SSTableReader sstable : sstables)
            sstable.overrideReadMeter(new RestorableMeter(100.0, 100.0));

        for (SSTableReader sstable : sstables)
            assertEquals(cfs.metadata.params.minIndexInterval, sstable.getEffectiveIndexInterval(), 0.001);

        // double the min_index_interval
        cfs.metadata.minIndexInterval(originalMinIndexInterval * 2);
        IndexSummaryManager.instance.redistributeSummaries();
        for (SSTableReader sstable : cfs.getLiveSSTables())
        {
            assertEquals(cfs.metadata.params.minIndexInterval, sstable.getEffectiveIndexInterval(), 0.001);
            assertEquals(numRows / cfs.metadata.params.minIndexInterval, sstable.getIndexSummarySize());
        }

        // return min_index_interval to its original value
        cfs.metadata.minIndexInterval(originalMinIndexInterval);
        IndexSummaryManager.instance.redistributeSummaries();
        for (SSTableReader sstable : cfs.getLiveSSTables())
        {
            assertEquals(cfs.metadata.params.minIndexInterval, sstable.getEffectiveIndexInterval(), 0.001);
            assertEquals(numRows / cfs.metadata.params.minIndexInterval, sstable.getIndexSummarySize());
        }

        // halve the min_index_interval, but constrain the available space to exactly what we have now; as a result,
        // the summary shouldn't change
        cfs.metadata.minIndexInterval(originalMinIndexInterval / 2);
        SSTableReader sstable = cfs.getLiveSSTables().iterator().next();
        long summarySpace = sstable.getIndexSummaryOffHeapSize();
        try (LifecycleTransaction txn = cfs.getTracker().tryModify(asList(sstable), OperationType.UNKNOWN))
        {
            redistributeSummaries(Collections.EMPTY_LIST, of(cfs.metadata.cfId, txn), summarySpace);
        }

        sstable = cfs.getLiveSSTables().iterator().next();
        assertEquals(originalMinIndexInterval, sstable.getEffectiveIndexInterval(), 0.001);
        assertEquals(numRows / originalMinIndexInterval, sstable.getIndexSummarySize());

        // keep the min_index_interval the same, but now give the summary enough space to grow by 50%
        double previousInterval = sstable.getEffectiveIndexInterval();
        int previousSize = sstable.getIndexSummarySize();
        try (LifecycleTransaction txn = cfs.getTracker().tryModify(asList(sstable), OperationType.UNKNOWN))
        {
            redistributeSummaries(Collections.EMPTY_LIST, of(cfs.metadata.cfId, txn), (long) Math.ceil(summarySpace * 1.5));
        }
        sstable = cfs.getLiveSSTables().iterator().next();
        assertEquals(previousSize * 1.5, (double) sstable.getIndexSummarySize(), 1);
        assertEquals(previousInterval * (1.0 / 1.5), sstable.getEffectiveIndexInterval(), 0.001);

        // return min_index_interval to it's original value (double it), but only give the summary enough space
        // to have an effective index interval of twice the new min
        cfs.metadata.minIndexInterval(originalMinIndexInterval);
        try (LifecycleTransaction txn = cfs.getTracker().tryModify(asList(sstable), OperationType.UNKNOWN))
        {
            redistributeSummaries(Collections.EMPTY_LIST, of(cfs.metadata.cfId, txn), (long) Math.ceil(summarySpace / 2.0));
        }
        sstable = cfs.getLiveSSTables().iterator().next();
        assertEquals(originalMinIndexInterval * 2, sstable.getEffectiveIndexInterval(), 0.001);
        assertEquals(numRows / (originalMinIndexInterval * 2), sstable.getIndexSummarySize());

        // raise the min_index_interval above our current effective interval, but set the max_index_interval lower
        // than what we actually have space for (meaning the index summary would ideally be smaller, but this would
        // result in an effective interval above the new max)
        cfs.metadata.minIndexInterval(originalMinIndexInterval * 4);
        cfs.metadata.maxIndexInterval(originalMinIndexInterval * 4);
        try (LifecycleTransaction txn = cfs.getTracker().tryModify(asList(sstable), OperationType.UNKNOWN))
        {
            redistributeSummaries(Collections.EMPTY_LIST, of(cfs.metadata.cfId, txn), 10);
        }
        sstable = cfs.getLiveSSTables().iterator().next();
        assertEquals(cfs.metadata.params.minIndexInterval, sstable.getEffectiveIndexInterval(), 0.001);
    }

    @Test
    public void testChangeMaxIndexInterval() throws IOException
    {
        String ksname = KEYSPACE1;
        String cfname = CF_STANDARDLOWiINTERVAL; // index interval of 8, no key caching
        Keyspace keyspace = Keyspace.open(ksname);
        ColumnFamilyStore cfs = keyspace.getColumnFamilyStore(cfname);
        int numSSTables = 1;
        int numRows = 256;
        createSSTables(ksname, cfname, numSSTables, numRows);

        List<SSTableReader> sstables = new ArrayList<>(cfs.getLiveSSTables());
        for (SSTableReader sstable : sstables)
            sstable.overrideReadMeter(new RestorableMeter(100.0, 100.0));

        try (LifecycleTransaction txn = cfs.getTracker().tryModify(sstables, OperationType.UNKNOWN))
        {
            redistributeSummaries(Collections.EMPTY_LIST, of(cfs.metadata.cfId, txn), 10);
        }
        sstables = new ArrayList<>(cfs.getLiveSSTables());
        for (SSTableReader sstable : sstables)
            assertEquals(cfs.metadata.params.maxIndexInterval, sstable.getEffectiveIndexInterval(), 0.01);

        // halve the max_index_interval
        cfs.metadata.maxIndexInterval(cfs.metadata.params.maxIndexInterval / 2);
        try (LifecycleTransaction txn = cfs.getTracker().tryModify(sstables, OperationType.UNKNOWN))
        {
            redistributeSummaries(Collections.EMPTY_LIST, of(cfs.metadata.cfId, txn), 1);
        }
        sstables = new ArrayList<>(cfs.getLiveSSTables());
        for (SSTableReader sstable : sstables)
        {
            assertEquals(cfs.metadata.params.maxIndexInterval, sstable.getEffectiveIndexInterval(), 0.01);
            assertEquals(numRows / cfs.metadata.params.maxIndexInterval, sstable.getIndexSummarySize());
        }

        // return max_index_interval to its original value
        cfs.metadata.maxIndexInterval(cfs.metadata.params.maxIndexInterval * 2);
        try (LifecycleTransaction txn = cfs.getTracker().tryModify(sstables, OperationType.UNKNOWN))
        {
            redistributeSummaries(Collections.EMPTY_LIST, of(cfs.metadata.cfId, txn), 1);
        }
        for (SSTableReader sstable : cfs.getLiveSSTables())
        {
            assertEquals(cfs.metadata.params.maxIndexInterval, sstable.getEffectiveIndexInterval(), 0.01);
            assertEquals(numRows / cfs.metadata.params.maxIndexInterval, sstable.getIndexSummarySize());
        }
    }

    @Test(timeout = 10000)
    public void testRedistributeSummaries() throws IOException
    {
        String ksname = KEYSPACE1;
        String cfname = CF_STANDARDLOWiINTERVAL; // index interval of 8, no key caching
        Keyspace keyspace = Keyspace.open(ksname);
        ColumnFamilyStore cfs = keyspace.getColumnFamilyStore(cfname);
        int numSSTables = 4;
        int numRows = 256;
        createSSTables(ksname, cfname, numSSTables, numRows);

        int minSamplingLevel = (BASE_SAMPLING_LEVEL * cfs.metadata.params.minIndexInterval) / cfs.metadata.params.maxIndexInterval;

        List<SSTableReader> sstables = new ArrayList<>(cfs.getLiveSSTables());
        for (SSTableReader sstable : sstables)
            sstable.overrideReadMeter(new RestorableMeter(100.0, 100.0));

        long singleSummaryOffHeapSpace = sstables.get(0).getIndexSummaryOffHeapSize();

        // there should be enough space to not downsample anything
        try (LifecycleTransaction txn = cfs.getTracker().tryModify(sstables, OperationType.UNKNOWN))
        {
            sstables = redistributeSummaries(Collections.EMPTY_LIST, of(cfs.metadata.cfId, txn), (singleSummaryOffHeapSpace * numSSTables));
        }
        for (SSTableReader sstable : sstables)
            assertEquals(BASE_SAMPLING_LEVEL, sstable.getIndexSummarySamplingLevel());
        assertEquals(singleSummaryOffHeapSpace * numSSTables, totalOffHeapSize(sstables));
        validateData(cfs, numRows);

        // everything should get cut in half
        assert sstables.size() == 4;
        try (LifecycleTransaction txn = cfs.getTracker().tryModify(sstables, OperationType.UNKNOWN))
        {
            sstables = redistributeSummaries(Collections.EMPTY_LIST, of(cfs.metadata.cfId, txn), (singleSummaryOffHeapSpace * (numSSTables / 2)));
        }
        for (SSTableReader sstable : sstables)
            assertEquals(BASE_SAMPLING_LEVEL / 2, sstable.getIndexSummarySamplingLevel());
        validateData(cfs, numRows);

        // everything should get cut to a quarter
        try (LifecycleTransaction txn = cfs.getTracker().tryModify(sstables, OperationType.UNKNOWN))
        {
            sstables = redistributeSummaries(Collections.EMPTY_LIST, of(cfs.metadata.cfId, txn), (singleSummaryOffHeapSpace * (numSSTables / 4)));
        }
        for (SSTableReader sstable : sstables)
            assertEquals(BASE_SAMPLING_LEVEL / 4, sstable.getIndexSummarySamplingLevel());
        validateData(cfs, numRows);

        // upsample back up to half
        try (LifecycleTransaction txn = cfs.getTracker().tryModify(sstables, OperationType.UNKNOWN))
        {
            sstables = redistributeSummaries(Collections.EMPTY_LIST, of(cfs.metadata.cfId, txn), (singleSummaryOffHeapSpace * (numSSTables / 2) + 4));
        }
        assert sstables.size() == 4;
        for (SSTableReader sstable : sstables)
            assertEquals(BASE_SAMPLING_LEVEL / 2, sstable.getIndexSummarySamplingLevel());
        validateData(cfs, numRows);

        // upsample back up to the original index summary
        try (LifecycleTransaction txn = cfs.getTracker().tryModify(sstables, OperationType.UNKNOWN))
        {
            sstables = redistributeSummaries(Collections.EMPTY_LIST, of(cfs.metadata.cfId, txn), (singleSummaryOffHeapSpace * numSSTables));
        }
        for (SSTableReader sstable : sstables)
            assertEquals(BASE_SAMPLING_LEVEL, sstable.getIndexSummarySamplingLevel());
        validateData(cfs, numRows);

        // make two of the four sstables cold, only leave enough space for three full index summaries,
        // so the two cold sstables should get downsampled to be half of their original size
        sstables.get(0).overrideReadMeter(new RestorableMeter(50.0, 50.0));
        sstables.get(1).overrideReadMeter(new RestorableMeter(50.0, 50.0));
        try (LifecycleTransaction txn = cfs.getTracker().tryModify(sstables, OperationType.UNKNOWN))
        {
            sstables = redistributeSummaries(Collections.EMPTY_LIST, of(cfs.metadata.cfId, txn), (singleSummaryOffHeapSpace * 3));
        }
        Collections.sort(sstables, hotnessComparator);
        assertEquals(BASE_SAMPLING_LEVEL / 2, sstables.get(0).getIndexSummarySamplingLevel());
        assertEquals(BASE_SAMPLING_LEVEL / 2, sstables.get(1).getIndexSummarySamplingLevel());
        assertEquals(BASE_SAMPLING_LEVEL, sstables.get(2).getIndexSummarySamplingLevel());
        assertEquals(BASE_SAMPLING_LEVEL, sstables.get(3).getIndexSummarySamplingLevel());
        validateData(cfs, numRows);

        // small increases or decreases in the read rate don't result in downsampling or upsampling
        double lowerRate = 50.0 * (DOWNSAMPLE_THESHOLD + (DOWNSAMPLE_THESHOLD * 0.10));
        double higherRate = 50.0 * (UPSAMPLE_THRESHOLD - (UPSAMPLE_THRESHOLD * 0.10));
        sstables.get(0).overrideReadMeter(new RestorableMeter(lowerRate, lowerRate));
        sstables.get(1).overrideReadMeter(new RestorableMeter(higherRate, higherRate));
        try (LifecycleTransaction txn = cfs.getTracker().tryModify(sstables, OperationType.UNKNOWN))
        {
            sstables = redistributeSummaries(Collections.EMPTY_LIST, of(cfs.metadata.cfId, txn), (singleSummaryOffHeapSpace * 3));
        }
        Collections.sort(sstables, hotnessComparator);
        assertEquals(BASE_SAMPLING_LEVEL / 2, sstables.get(0).getIndexSummarySamplingLevel());
        assertEquals(BASE_SAMPLING_LEVEL / 2, sstables.get(1).getIndexSummarySamplingLevel());
        assertEquals(BASE_SAMPLING_LEVEL, sstables.get(2).getIndexSummarySamplingLevel());
        assertEquals(BASE_SAMPLING_LEVEL, sstables.get(3).getIndexSummarySamplingLevel());
        validateData(cfs, numRows);

        // reset, and then this time, leave enough space for one of the cold sstables to not get downsampled
        sstables = resetSummaries(cfs, sstables, singleSummaryOffHeapSpace);
        sstables.get(0).overrideReadMeter(new RestorableMeter(1.0, 1.0));
        sstables.get(1).overrideReadMeter(new RestorableMeter(2.0, 2.0));
        sstables.get(2).overrideReadMeter(new RestorableMeter(1000.0, 1000.0));
        sstables.get(3).overrideReadMeter(new RestorableMeter(1000.0, 1000.0));

        try (LifecycleTransaction txn = cfs.getTracker().tryModify(sstables, OperationType.UNKNOWN))
        {
            sstables = redistributeSummaries(Collections.EMPTY_LIST, of(cfs.metadata.cfId, txn), (singleSummaryOffHeapSpace * 3) + 50);
        }
        Collections.sort(sstables, hotnessComparator);

        if (sstables.get(0).getIndexSummarySamplingLevel() == minSamplingLevel)
            assertEquals(BASE_SAMPLING_LEVEL, sstables.get(1).getIndexSummarySamplingLevel());
        else
            assertEquals(BASE_SAMPLING_LEVEL, sstables.get(0).getIndexSummarySamplingLevel());

        assertEquals(BASE_SAMPLING_LEVEL, sstables.get(2).getIndexSummarySamplingLevel());
        assertEquals(BASE_SAMPLING_LEVEL, sstables.get(3).getIndexSummarySamplingLevel());
        validateData(cfs, numRows);


        // Cause a mix of upsampling and downsampling. We'll leave enough space for two full index summaries. The two
        // coldest sstables will get downsampled to 4/128 of their size, leaving us with 1 and 92/128th index
        // summaries worth of space.  The hottest sstable should get a full index summary, and the one in the middle
        // should get the remainder.
        sstables.get(0).overrideReadMeter(new RestorableMeter(0.0, 0.0));
        sstables.get(1).overrideReadMeter(new RestorableMeter(0.0, 0.0));
        sstables.get(2).overrideReadMeter(new RestorableMeter(92, 92));
        sstables.get(3).overrideReadMeter(new RestorableMeter(128.0, 128.0));
        try (LifecycleTransaction txn = cfs.getTracker().tryModify(sstables, OperationType.UNKNOWN))
        {
            sstables = redistributeSummaries(Collections.EMPTY_LIST, of(cfs.metadata.cfId, txn), (long) (singleSummaryOffHeapSpace + (singleSummaryOffHeapSpace * (92.0 / BASE_SAMPLING_LEVEL))));
        }
        Collections.sort(sstables, hotnessComparator);
        assertEquals(1, sstables.get(0).getIndexSummarySize());  // at the min sampling level
        assertEquals(1, sstables.get(0).getIndexSummarySize());  // at the min sampling level
        assertTrue(sstables.get(2).getIndexSummarySamplingLevel() > minSamplingLevel);
        assertTrue(sstables.get(2).getIndexSummarySamplingLevel() < BASE_SAMPLING_LEVEL);
        assertEquals(BASE_SAMPLING_LEVEL, sstables.get(3).getIndexSummarySamplingLevel());
        validateData(cfs, numRows);

        // Don't leave enough space for even the minimal index summaries
        try (LifecycleTransaction txn = cfs.getTracker().tryModify(sstables, OperationType.UNKNOWN))
        {
            sstables = redistributeSummaries(Collections.EMPTY_LIST, of(cfs.metadata.cfId, txn), 10);
        }
        for (SSTableReader sstable : sstables)
            assertEquals(1, sstable.getIndexSummarySize());  // at the min sampling level
        validateData(cfs, numRows);
    }

    @Test
    public void testRebuildAtSamplingLevel() throws IOException
    {
        String ksname = KEYSPACE1;
        String cfname = CF_STANDARDLOWiINTERVAL;
        Keyspace keyspace = Keyspace.open(ksname);
        ColumnFamilyStore cfs = keyspace.getColumnFamilyStore(cfname);
        cfs.truncateBlocking();
        cfs.disableAutoCompaction();

        ByteBuffer value = ByteBuffer.wrap(new byte[100]);

        int numRows = 256;
        for (int row = 0; row < numRows; row++)
        {
            String key = String.format("%3d", row);
            new RowUpdateBuilder(cfs.metadata, 0, key)
            .clustering("column")
            .add("val", value)
            .build()
            .applyUnsafe();
        }

        cfs.forceBlockingFlush();

        List<SSTableReader> sstables = new ArrayList<>(cfs.getLiveSSTables());
        assertEquals(1, sstables.size());
        SSTableReader original = sstables.get(0);

        SSTableReader sstable = original;
        try (LifecycleTransaction txn = cfs.getTracker().tryModify(asList(sstable), OperationType.UNKNOWN))
        {
            for (int samplingLevel = 1; samplingLevel < BASE_SAMPLING_LEVEL; samplingLevel++)
            {
                sstable = sstable.cloneWithNewSummarySamplingLevel(cfs, samplingLevel);
                assertEquals(samplingLevel, sstable.getIndexSummarySamplingLevel());
                int expectedSize = (numRows * samplingLevel) / (sstable.metadata.params.minIndexInterval * BASE_SAMPLING_LEVEL);
                assertEquals(expectedSize, sstable.getIndexSummarySize(), 1);
                txn.update(sstable, true);
                txn.checkpoint();
            }
            txn.finish();
        }
    }

    @Test
    public void testJMXFunctions() throws IOException
    {
        IndexSummaryManager manager = IndexSummaryManager.instance;

        // resize interval
        manager.setResizeIntervalInMinutes(-1);
        assertNull(manager.getTimeToNextResize(TimeUnit.MINUTES));

        manager.setResizeIntervalInMinutes(10);
        assertEquals(10, manager.getResizeIntervalInMinutes());
        assertEquals(10, manager.getTimeToNextResize(TimeUnit.MINUTES), 1);
        manager.setResizeIntervalInMinutes(15);
        assertEquals(15, manager.getResizeIntervalInMinutes());
        assertEquals(15, manager.getTimeToNextResize(TimeUnit.MINUTES), 2);

        // memory pool capacity
        assertTrue(manager.getMemoryPoolCapacityInMB() >= 0);
        manager.setMemoryPoolCapacityInMB(10);
        assertEquals(10, manager.getMemoryPoolCapacityInMB());

        String ksname = KEYSPACE1;
        String cfname = CF_STANDARDLOWiINTERVAL; // index interval of 8, no key caching
        Keyspace keyspace = Keyspace.open(ksname);
        ColumnFamilyStore cfs = keyspace.getColumnFamilyStore(cfname);
        cfs.truncateBlocking();
        cfs.disableAutoCompaction();

        ByteBuffer value = ByteBuffer.wrap(new byte[100]);

        int numSSTables = 2;
        int numRows = 10;
        for (int sstable = 0; sstable < numSSTables; sstable++)
        {
            for (int row = 0; row < numRows; row++)
            {
                String key = String.format("%3d", row);
                new RowUpdateBuilder(cfs.metadata, 0, key)
                .clustering("column")
                .add("val", value)
                .build()
                .applyUnsafe();
            }
            cfs.forceBlockingFlush();
        }

        assertTrue(manager.getAverageIndexInterval() >= cfs.metadata.params.minIndexInterval);
        Map<String, Integer> intervals = manager.getIndexIntervals();
        for (Map.Entry<String, Integer> entry : intervals.entrySet())
            if (entry.getKey().contains(CF_STANDARDLOWiINTERVAL))
                assertEquals(cfs.metadata.params.minIndexInterval, entry.getValue(), 0.001);

        manager.setMemoryPoolCapacityInMB(0);
        manager.redistributeSummaries();
        assertTrue(manager.getAverageIndexInterval() > cfs.metadata.params.minIndexInterval);
        intervals = manager.getIndexIntervals();
        for (Map.Entry<String, Integer> entry : intervals.entrySet())
        {
            if (entry.getKey().contains(CF_STANDARDLOWiINTERVAL))
                assertTrue(entry.getValue() >= cfs.metadata.params.minIndexInterval);
        }
    }

    @Test
    public void testCancelIndex() throws Exception
    {
        String ksname = KEYSPACE1;
        String cfname = CF_STANDARDLOWiINTERVAL; // index interval of 8, no key caching
        Keyspace keyspace = Keyspace.open(ksname);
        final ColumnFamilyStore cfs = keyspace.getColumnFamilyStore(cfname);
        final int numSSTables = 4;
        int numRows = 256;
        createSSTables(ksname, cfname, numSSTables, numRows);

        final List<SSTableReader> sstables = new ArrayList<>(cfs.getLiveSSTables());
        for (SSTableReader sstable : sstables)
            sstable.overrideReadMeter(new RestorableMeter(100.0, 100.0));

        final long singleSummaryOffHeapSpace = sstables.get(0).getIndexSummaryOffHeapSize();

        // everything should get cut in half
        final AtomicReference<CompactionInterruptedException> exception = new AtomicReference<>();
        // barrier to control when redistribution runs
        final CountDownLatch barrier = new CountDownLatch(1);

        Thread t = new Thread(new Runnable()
        {
            public void run()
            {
                try
                {
                    // Don't leave enough space for even the minimal index summaries
                    try (LifecycleTransaction txn = cfs.getTracker().tryModify(sstables, OperationType.UNKNOWN))
                    {
                        IndexSummaryManager.redistributeSummaries(new ObservableRedistribution(Collections.EMPTY_LIST,
                                                                                               of(cfs.metadata.cfId, txn),
                                                                                               singleSummaryOffHeapSpace,
                                                                                               barrier));
                    }
                }
                catch (CompactionInterruptedException ex)
                {
                    exception.set(ex);
                }
                catch (IOException ignored)
                {
                }
            }
        });
        t.start();
        while (CompactionManager.instance.getActiveCompactions() == 0 && t.isAlive())
<<<<<<< HEAD
            Thread.sleep(1);
=======
            Thread.yield();
        // to ensure that the stop condition check in IndexSummaryRedistribution::redistributeSummaries
        // is made *after* the halt request is made to the CompactionManager, don't allow the redistribution
        // to proceed until stopCompaction has been called.
>>>>>>> ca85bec1
        CompactionManager.instance.stopCompaction("INDEX_SUMMARY");
        // allows the redistribution to proceed
        barrier.countDown();
        t.join();

        assertNotNull("Expected compaction interrupted exception", exception.get());
        assertTrue("Expected no active compactions", CompactionMetrics.getCompactions().isEmpty());

        Set<SSTableReader> beforeRedistributionSSTables = new HashSet<>(sstables);
        Set<SSTableReader> afterCancelSSTables = new HashSet<>(cfs.getLiveSSTables());
        Set<SSTableReader> disjoint = Sets.symmetricDifference(beforeRedistributionSSTables, afterCancelSSTables);
        assertTrue(String.format("Mismatched files before and after cancelling redistribution: %s",
                                 Joiner.on(",").join(disjoint)),
                   disjoint.isEmpty());

        validateData(cfs, numRows);
    }

    private static List<SSTableReader> redistributeSummaries(List<SSTableReader> compacting,
                                                             Map<UUID, LifecycleTransaction> transactions,
                                                             long memoryPoolBytes)
    throws IOException
    {
        return IndexSummaryManager.redistributeSummaries(new IndexSummaryRedistribution(compacting,
                                                                                        transactions,
                                                                                        memoryPoolBytes));
    }

    private static class ObservableRedistribution extends IndexSummaryRedistribution
    {
        CountDownLatch barrier;

        ObservableRedistribution(List<SSTableReader> compacting,
                                 Map<UUID, LifecycleTransaction> transactions,
                                 long memoryPoolBytes,
                                 CountDownLatch barrier)
        {
            super(compacting, transactions, memoryPoolBytes);
            this.barrier = barrier;
        }

        public List<SSTableReader> redistributeSummaries() throws IOException
        {
            try
            {
                barrier.await();
            }
            catch (InterruptedException e)
            {
                throw new RuntimeException("Interrupted waiting on test barrier");
            }
            return super.redistributeSummaries();
        }
    }
}<|MERGE_RESOLUTION|>--- conflicted
+++ resolved
@@ -19,16 +19,8 @@
 
 import java.io.IOException;
 import java.nio.ByteBuffer;
-import java.util.ArrayList;
-import java.util.Collections;
-import java.util.Comparator;
-import java.util.HashSet;
-import java.util.List;
-import java.util.Map;
-import java.util.Set;
-import java.util.concurrent.ExecutionException;
-import java.util.concurrent.Future;
-import java.util.concurrent.TimeUnit;
+import java.util.*;
+import java.util.concurrent.*;
 import java.util.concurrent.atomic.AtomicReference;
 
 import com.google.common.base.Joiner;
@@ -99,11 +91,7 @@
                                     SchemaLoader.standardCFMD(KEYSPACE1, CF_STANDARDRACE)
                                                 .minIndexInterval(8)
                                                 .maxIndexInterval(256)
-<<<<<<< HEAD
                                                 .caching(CachingParams.CACHE_NOTHING));
-=======
-                                                .caching(CachingOptions.NONE));
->>>>>>> ca85bec1
     }
 
     @Before
@@ -657,14 +645,10 @@
         });
         t.start();
         while (CompactionManager.instance.getActiveCompactions() == 0 && t.isAlive())
-<<<<<<< HEAD
             Thread.sleep(1);
-=======
-            Thread.yield();
         // to ensure that the stop condition check in IndexSummaryRedistribution::redistributeSummaries
         // is made *after* the halt request is made to the CompactionManager, don't allow the redistribution
         // to proceed until stopCompaction has been called.
->>>>>>> ca85bec1
         CompactionManager.instance.stopCompaction("INDEX_SUMMARY");
         // allows the redistribution to proceed
         barrier.countDown();
