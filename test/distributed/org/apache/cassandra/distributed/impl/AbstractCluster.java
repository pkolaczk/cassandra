--- conflicted
+++ resolved
@@ -1160,7 +1160,6 @@
                .flatMap(expander())
                .collect(Collectors.toSet());
     }
-<<<<<<< HEAD
 
     private static Set<String> toNames(Set<Class<?>> classes)
     {
@@ -1326,7 +1325,4 @@
     {
         INSTANCE;
     }
-}
-=======
-}
->>>>>>> 9bf128aa
+}