--- conflicted
+++ resolved
@@ -41,10 +41,6 @@
     public Cluster.Builder builder() {
         // This is definitely not the smartest solution, but given the complexity of the alternatives and low risk, we can just rely on the
         // fact that this code is going to work accross _all_ versions.
-<<<<<<< HEAD
-        return (Builder<I, C>) Cluster.build();
-=======
         return Cluster.build();
->>>>>>> 04b00498
     }
 }