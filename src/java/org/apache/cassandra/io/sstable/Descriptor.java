/*
 * Licensed to the Apache Software Foundation (ASF) under one
 * or more contributor license agreements.  See the NOTICE file
 * distributed with this work for additional information
 * regarding copyright ownership.  The ASF licenses this file
 * to you under the Apache License, Version 2.0 (the
 * "License"); you may not use this file except in compliance
 * with the License.  You may obtain a copy of the License at
 *
 *     http://www.apache.org/licenses/LICENSE-2.0
 *
 * Unless required by applicable law or agreed to in writing, software
 * distributed under the License is distributed on an "AS IS" BASIS,
 * WITHOUT WARRANTIES OR CONDITIONS OF ANY KIND, either express or implied.
 * See the License for the specific language governing permissions and
 * limitations under the License.
 */
package org.apache.cassandra.io.sstable;

import java.io.File;
import java.util.StringTokenizer;

import com.google.common.base.Objects;

import org.apache.cassandra.utils.FilterFactory;
import org.apache.cassandra.utils.Pair;

import static org.apache.cassandra.io.sstable.Component.separator;

/**
 * A SSTable is described by the keyspace and column family it contains data
 * for, a generation (where higher generations contain more recent data) and
 * an alphabetic version string.
 *
 * A descriptor can be marked as temporary, which influences generated filenames.
 */
public class Descriptor
{
    // versions are denoted as [major][minor].  Minor versions must be forward-compatible:
    // new fields are allowed in e.g. the metadata component, but fields can't be removed
    // or have their size changed.
    //
    // Minor versions were introduced with version "hb" for Cassandra 1.0.3; prior to that,
    // we always incremented the major version.  In particular, versions g and h are
    // forwards-compatible with version f, so if the above convention had been followed,
    // we would have labeled them fb and fc.
    public static final String LEGACY_VERSION = "a"; // "pre-history"
    // b (0.7.0): added version to sstable filenames
    // c (0.7.0): bloom filter component computes hashes over raw key bytes instead of strings
    // d (0.7.0): row size in data component becomes a long instead of int
    // e (0.7.0): stores undecorated keys in data and index components
    // f (0.7.0): switched bloom filter implementations in data component
    // g (0.8): tracks flushed-at context in metadata component
    // h (1.0): tracks max client timestamp in metadata component
    // hb (1.0.3): records compression ration in metadata component
    // hc (1.0.4): records partitioner in metadata component
<<<<<<< HEAD
    // ia (1.2.0): column indexes are promoted to the index file
    //             records estimated histogram of deletion times in tombstones
    //             bloom filter (keys and columns) upgraded to Murmur3
    public static final String CURRENT_VERSION = "ia";
=======
    // hd (1.0.10): includes row tombstones in maxtimestamp
    public static final String CURRENT_VERSION = "hd";
>>>>>>> af1dc0f5

    public final File directory;
    /** version has the following format: <code>[a-z]+</code> */
    public final String version;
    public final String ksname;
    public final String cfname;
    public final int generation;
    public final boolean temporary;
    private final int hashCode;

    public final boolean hasStringsInBloomFilter;
    public final boolean hasIntRowSize;
    public final boolean hasEncodedKeys;
    public final boolean isLatestVersion;
    public final boolean metadataIncludesReplayPosition;
    public final boolean tracksMaxTimestamp;
    public final boolean hasCompressionRatio;
    public final boolean hasPartitioner;
    public final boolean tracksTombstones;
    public final boolean hasPromotedIndexes;
    public final FilterFactory.Type filterType;

    /**
     * A descriptor that assumes CURRENT_VERSION.
     */
    public Descriptor(File directory, String ksname, String cfname, int generation, boolean temp)
    {
        this(CURRENT_VERSION, directory, ksname, cfname, generation, temp);
    }

    public Descriptor(String version, File directory, String ksname, String cfname, int generation, boolean temp)
    {
        assert version != null && directory != null && ksname != null && cfname != null;
        this.version = version;
        this.directory = directory;
        this.ksname = ksname;
        this.cfname = cfname;
        this.generation = generation;
        temporary = temp;
        hashCode = Objects.hashCode(directory, generation, ksname, cfname);

        hasStringsInBloomFilter = version.compareTo("c") < 0;
        hasIntRowSize = version.compareTo("d") < 0;
        hasEncodedKeys = version.compareTo("e") < 0;
        metadataIncludesReplayPosition = version.compareTo("g") >= 0;
        tracksMaxTimestamp = version.compareTo("hd") >= 0;
        hasCompressionRatio = version.compareTo("hb") >= 0;
        hasPartitioner = version.compareTo("hc") >= 0;
        tracksTombstones = version.compareTo("ia") >= 0;
        hasPromotedIndexes = version.compareTo("ia") >= 0;
        isLatestVersion = version.compareTo(CURRENT_VERSION) == 0;
        if (version.compareTo("f") < 0)
            filterType = FilterFactory.Type.SHA;
        else if (version.compareTo("ia") < 0)
            filterType = FilterFactory.Type.MURMUR2;
        else
            filterType = FilterFactory.Type.MURMUR3;
    }

    public String filenameFor(Component component)
    {
        return filenameFor(component.name());
    }

    private String baseFilename()
    {
        StringBuilder buff = new StringBuilder();
        buff.append(directory).append(File.separatorChar);
        buff.append(ksname).append(separator);
        buff.append(cfname).append(separator);
        if (temporary)
            buff.append(SSTable.TEMPFILE_MARKER).append(separator);
        if (!LEGACY_VERSION.equals(version))
            buff.append(version).append(separator);
        buff.append(generation);
        return buff.toString();
    }

    /**
     * @param suffix A component suffix, such as 'Data.db'/'Index.db'/etc
     * @return A filename for this descriptor with the given suffix.
     */
    public String filenameFor(String suffix)
    {
        return baseFilename() + separator + suffix;
    }

    /**
     * @see #fromFilename(File directory, String name)
     * @param filename The SSTable filename
     * @return Descriptor of the SSTable initialized from filename
     */
    public static Descriptor fromFilename(String filename)
    {
        File file = new File(filename);
        return fromFilename(file.getParentFile(), file.getName()).left;
    }

    /**
     * Filename of the form "<ksname>-<cfname>-[tmp-][<version>-]<gen>-<component>"
     *
     * @param directory The directory of the SSTable files
     * @param name The name of the SSTable file
     *
     * @return A Descriptor for the SSTable, and the Component remainder.
     */
    public static Pair<Descriptor,String> fromFilename(File directory, String name)
    {
        // tokenize the filename
        StringTokenizer st = new StringTokenizer(name, String.valueOf(separator));
        String nexttok;

        // all filenames must start with keyspace and column family
        String ksname = st.nextToken();
        String cfname = st.nextToken();

        // optional temporary marker
        nexttok = st.nextToken();
        boolean temporary = false;
        if (nexttok.equals(SSTable.TEMPFILE_MARKER))
        {
            temporary = true;
            nexttok = st.nextToken();
        }

        // optional version string
        String version = LEGACY_VERSION;
        if (versionValidate(nexttok))
        {
            version = nexttok;
            nexttok = st.nextToken();
        }
        int generation = Integer.parseInt(nexttok);

        // component suffix
        String component = st.nextToken();
        directory = directory != null ? directory : new File(".");
        return new Pair<Descriptor,String>(new Descriptor(version, directory, ksname, cfname, generation, temporary), component);
    }

    /**
     * @param temporary temporary flag
     * @return A clone of this descriptor with the given 'temporary' status.
     */
    public Descriptor asTemporary(boolean temporary)
    {
        return new Descriptor(version, directory, ksname, cfname, generation, temporary);
    }

    /**
     * @param ver SSTable version
     * @return True if the given version string matches the format.
     * @see #version
     */
    static boolean versionValidate(String ver)
    {
        return ver != null && ver.matches("[a-z]+");
    }

    /**
     * @return true if the current Cassandra version can read the given sstable version
     */
    public boolean isCompatible()
    {
        return version.charAt(0) <= CURRENT_VERSION.charAt(0);
    }

    /**
     * @return true if the current Cassandra version can stream the given sstable version
     * from another node.  This is stricter than opening it locally [isCompatible] because
     * streaming needs to rebuild all the non-data components, and it only knows how to write
     * the latest version.
     */
    public boolean isStreamCompatible()
    {
        // we could add compatibility for earlier versions with the new single-pass streaming
        // (see SSTableWriter.appendFromStream) but versions earlier than 0.7.1 don't have the
        // MessagingService version awareness anyway so there's no point.
        return isCompatible() && version.charAt(0) >= 'i';
    }

    /**
     * Versions [h..hc] contained a timestamp value that was computed incorrectly, ignoring row tombstones.
     * containsTimestamp returns true if there is a timestamp value in the metadata file; to know if it
     * actually contains a *correct* timestamp, see tracksMaxTimestamp.
     */
    public boolean containsTimestamp()
    {
        return version.compareTo("h") >= 0;
    }

    @Override
    public String toString()
    {
        return baseFilename();
    }

    @Override
    public boolean equals(Object o)
    {
        if (o == this)
            return true;
        if (!(o instanceof Descriptor))
            return false;
        Descriptor that = (Descriptor)o;
        return that.directory.equals(this.directory) && that.generation == this.generation && that.ksname.equals(this.ksname) && that.cfname.equals(this.cfname);
    }

    @Override
    public int hashCode()
    {
        return hashCode;
    }
}<|MERGE_RESOLUTION|>--- conflicted
+++ resolved
@@ -54,15 +54,11 @@
     // h (1.0): tracks max client timestamp in metadata component
     // hb (1.0.3): records compression ration in metadata component
     // hc (1.0.4): records partitioner in metadata component
-<<<<<<< HEAD
+    // hd (1.0.10): includes row tombstones in maxtimestamp
     // ia (1.2.0): column indexes are promoted to the index file
     //             records estimated histogram of deletion times in tombstones
     //             bloom filter (keys and columns) upgraded to Murmur3
     public static final String CURRENT_VERSION = "ia";
-=======
-    // hd (1.0.10): includes row tombstones in maxtimestamp
-    public static final String CURRENT_VERSION = "hd";
->>>>>>> af1dc0f5
 
     public final File directory;
     /** version has the following format: <code>[a-z]+</code> */
