--- conflicted
+++ resolved
@@ -339,25 +339,12 @@
         }
     }
 
-<<<<<<< HEAD
-
     public static class SliceRestriction extends MultiColumnRestriction
     {
         private final TermSlice slice;
 
         private final List<MarkerOrList> skippedValues; // values passed in NOT IN
 
-
-=======
-
-    public static class SliceRestriction extends MultiColumnRestriction
-    {
-        private final TermSlice slice;
-
-        private final List<MarkerOrList> skippedValues; // values passed in NOT IN
-
-
->>>>>>> a8737577
         SliceRestriction(List<ColumnMetadata> columnDefs, TermSlice slice, List<MarkerOrList> skippedValues)
         {
             super(columnDefs);
