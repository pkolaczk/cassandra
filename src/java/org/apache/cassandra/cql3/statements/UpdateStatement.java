/*
 * Licensed to the Apache Software Foundation (ASF) under one
 * or more contributor license agreements.  See the NOTICE file
 * distributed with this work for additional information
 * regarding copyright ownership.  The ASF licenses this file
 * to you under the Apache License, Version 2.0 (the
 * "License"); you may not use this file except in compliance
 * with the License.  You may obtain a copy of the License at
 *
 *     http://www.apache.org/licenses/LICENSE-2.0
 *
 * Unless required by applicable law or agreed to in writing, software
 * distributed under the License is distributed on an "AS IS" BASIS,
 * WITHOUT WARRANTIES OR CONDITIONS OF ANY KIND, either express or implied.
 * See the License for the specific language governing permissions and
 * limitations under the License.
 */
package org.apache.cassandra.cql3.statements;

import java.util.Collection;
import java.util.Collections;
import java.util.List;

import org.apache.cassandra.audit.AuditLogContext;
import org.apache.cassandra.audit.AuditLogEntryType;
import org.apache.cassandra.cql3.*;
import org.apache.cassandra.cql3.conditions.ColumnCondition;
import org.apache.cassandra.cql3.conditions.Conditions;
import org.apache.cassandra.cql3.restrictions.StatementRestrictions;
import org.apache.cassandra.db.Clustering;
import org.apache.cassandra.db.Slice;
import org.apache.cassandra.db.partitions.PartitionUpdate;
import org.apache.cassandra.schema.ColumnMetadata;
import org.apache.cassandra.schema.TableMetadata;
import org.apache.cassandra.utils.ByteBufferUtil;
import org.apache.cassandra.utils.Pair;
import org.apache.commons.lang3.builder.ToStringBuilder;
import org.apache.commons.lang3.builder.ToStringStyle;

import static org.apache.cassandra.cql3.statements.RequestValidations.checkContainsNoDuplicates;
import static org.apache.cassandra.cql3.statements.RequestValidations.checkFalse;

/**
 * An <code>UPDATE</code> statement parsed from a CQL query statement.
 *
 */
public class UpdateStatement extends ModificationStatement
{
    private static final Constants.Value EMPTY = new Constants.Value(ByteBufferUtil.EMPTY_BYTE_BUFFER);

    private UpdateStatement(StatementType type,
                            VariableSpecifications bindVariables,
                            TableMetadata metadata,
                            Operations operations,
                            StatementRestrictions restrictions,
                            Conditions conditions,
                            Attributes attrs)
    {
        super(type, bindVariables, metadata, operations, restrictions, conditions, attrs);
    }

    @Override
    public void addUpdateForKey(PartitionUpdate.Builder updateBuilder, Clustering<?> clustering, UpdateParameters params)
    {
        if (updatesRegularRows())
        {
            params.newRow(clustering);

            // We update the row timestamp only on INSERT (#6782)
            // Further, COMPACT tables semantic differs from "CQL3" ones in that a row exists only if it has
            // a non-null column, so we don't want to set the row timestamp for them.
            if (type.isInsert() && !metadata.isCompactTable())
                params.addPrimaryKeyLivenessInfo();

            List<Operation> updates = getRegularOperations();

            // For compact table, we don't accept an insert/update that only sets the PK unless the is no
            // declared non-PK columns (which we recognize because in that case
            // the compact value is of type "EmptyType").
            if (metadata().isCompactTable() && updates.isEmpty())
            {
                TableMetadata.CompactTableMetadata metadata = (TableMetadata.CompactTableMetadata) metadata();
                RequestValidations.checkTrue(metadata.hasEmptyCompactValue(),
                                             "Column %s is mandatory for this COMPACT STORAGE table",
                                             metadata.compactValueColumn);

                updates = Collections.singletonList(new Constants.Setter(metadata.compactValueColumn, EMPTY));
            }

<<<<<<< HEAD
            for (Operation op : updates)
                op.execute(updateBuilder.partitionKey(), params);
=======
            for (int i = 0, isize = updates.size(); i < isize; i++)
                updates.get(i).execute(update.partitionKey(), params);
>>>>>>> 8333d0b0

            updateBuilder.add(params.buildRow());
        }

        if (updatesStaticRow())
        {
            params.newRow(Clustering.STATIC_CLUSTERING);
<<<<<<< HEAD
            for (Operation op : getStaticOperations())
                op.execute(updateBuilder.partitionKey(), params);
            updateBuilder.add(params.buildRow());
=======
            List<Operation> staticOps = getStaticOperations();
            for (int i = 0, isize = staticOps.size(); i < isize; i++)
                staticOps.get(i).execute(update.partitionKey(), params);
            update.add(params.buildRow());
>>>>>>> 8333d0b0
        }
    }

    @Override
    public void addUpdateForKey(PartitionUpdate.Builder update, Slice slice, UpdateParameters params)
    {
        throw new UnsupportedOperationException();
    }

    public static class ParsedInsert extends ModificationStatement.Parsed
    {
        private final List<ColumnIdentifier> columnNames;
        private final List<Term.Raw> columnValues;

        /**
         * A parsed <code>INSERT</code> statement.
         *
         * @param name column family being operated on
         * @param attrs additional attributes for statement (CL, timestamp, timeToLive)
         * @param columnNames list of column names
         * @param columnValues list of column values (corresponds to names)
         * @param ifNotExists true if an IF NOT EXISTS condition was specified, false otherwise
         */
        public ParsedInsert(QualifiedName name,
                            Attributes.Raw attrs,
                            List<ColumnIdentifier> columnNames,
                            List<Term.Raw> columnValues,
                            boolean ifNotExists)
        {
            super(name, StatementType.INSERT, attrs, null, ifNotExists, false);
            this.columnNames = columnNames;
            this.columnValues = columnValues;
        }

        @Override
        protected ModificationStatement prepareInternal(TableMetadata metadata,
                                                        VariableSpecifications bindVariables,
                                                        Conditions conditions,
                                                        Attributes attrs)
        {

            // Created from an INSERT
            checkFalse(metadata.isCounter(), "INSERT statements are not allowed on counter tables, use UPDATE instead");

            checkFalse(columnNames == null, "Column names for INSERT must be provided when using VALUES");
            checkFalse(columnNames.isEmpty(), "No columns provided to INSERT");
            checkFalse(columnNames.size() != columnValues.size(), "Unmatched column names/values");
            checkContainsNoDuplicates(columnNames, "The column names contains duplicates");

            WhereClause.Builder whereClause = new WhereClause.Builder();
            Operations operations = new Operations(type);
            boolean hasClusteringColumnsSet = false;

            for (int i = 0; i < columnNames.size(); i++)
            {
                ColumnMetadata def = metadata.getExistingColumn(columnNames.get(i));

                if (def.isClusteringColumn())
                    hasClusteringColumnsSet = true;

                Term.Raw value = columnValues.get(i);

                if (def.isPrimaryKeyColumn())
                {
                    whereClause.add(new SingleColumnRelation(columnNames.get(i), Operator.EQ, value));
                }
                else
                {
                    Operation operation = new Operation.SetValue(value).prepare(metadata, def);
                    operation.collectMarkerSpecification(bindVariables);
                    operations.add(operation);
                }
            }

            boolean applyOnlyToStaticColumns = !hasClusteringColumnsSet && appliesOnlyToStaticColumns(operations, conditions);

            StatementRestrictions restrictions = new StatementRestrictions(type,
                                                                           metadata,
                                                                           whereClause.build(),
                                                                           bindVariables,
                                                                           applyOnlyToStaticColumns,
                                                                           false,
                                                                           false);

            return new UpdateStatement(type,
                                       bindVariables,
                                       metadata,
                                       operations,
                                       restrictions,
                                       conditions,
                                       attrs);
        }
    }

    /**
     * A parsed INSERT JSON statement.
     */
    public static class ParsedInsertJson extends ModificationStatement.Parsed
    {
        private final Json.Raw jsonValue;
        private final boolean defaultUnset;

        public ParsedInsertJson(QualifiedName name, Attributes.Raw attrs, Json.Raw jsonValue, boolean defaultUnset, boolean ifNotExists)
        {
            super(name, StatementType.INSERT, attrs, null, ifNotExists, false);
            this.jsonValue = jsonValue;
            this.defaultUnset = defaultUnset;
        }

        @Override
        protected ModificationStatement prepareInternal(TableMetadata metadata,
                                                        VariableSpecifications bindVariables,
                                                        Conditions conditions,
                                                        Attributes attrs)
        {
            checkFalse(metadata.isCounter(), "INSERT statements are not allowed on counter tables, use UPDATE instead");

            Collection<ColumnMetadata> defs = metadata.columns();
            Json.Prepared prepared = jsonValue.prepareAndCollectMarkers(metadata, defs, bindVariables);

            WhereClause.Builder whereClause = new WhereClause.Builder();
            Operations operations = new Operations(type);
            boolean hasClusteringColumnsSet = false;

            for (ColumnMetadata def : defs)
            {
                if (def.isClusteringColumn())
                    hasClusteringColumnsSet = true;

                Term.Raw raw = prepared.getRawTermForColumn(def, defaultUnset);
                if (def.isPrimaryKeyColumn())
                {
                    whereClause.add(new SingleColumnRelation(def.name, Operator.EQ, raw));
                }
                else
                {
                    Operation operation = new Operation.SetValue(raw).prepare(metadata, def);
                    operation.collectMarkerSpecification(bindVariables);
                    operations.add(operation);
                }
            }

            boolean applyOnlyToStaticColumns = !hasClusteringColumnsSet && appliesOnlyToStaticColumns(operations, conditions);

            StatementRestrictions restrictions = new StatementRestrictions(type,
                                                                           metadata,
                                                                           whereClause.build(),
                                                                           bindVariables,
                                                                           applyOnlyToStaticColumns,
                                                                           false,
                                                                           false);

            return new UpdateStatement(type,
                                       bindVariables,
                                       metadata,
                                       operations,
                                       restrictions,
                                       conditions,
                                       attrs);
        }
    }

    public static class ParsedUpdate extends ModificationStatement.Parsed
    {
        // Provided for an UPDATE
        private final List<Pair<ColumnIdentifier, Operation.RawUpdate>> updates;
        private final WhereClause whereClause;

        /**
         * Creates a new UpdateStatement from a column family name, columns map, consistency
         * level, and key term.
         *
         * @param name column family being operated on
         * @param attrs additional attributes for statement (timestamp, timeToLive)
         * @param updates a map of column operations to perform
         * @param whereClause the where clause
         * @param ifExists flag to check if row exists
         * */
        public ParsedUpdate(QualifiedName name,
                            Attributes.Raw attrs,
                            List<Pair<ColumnIdentifier, Operation.RawUpdate>> updates,
                            WhereClause whereClause,
                            List<Pair<ColumnIdentifier, ColumnCondition.Raw>> conditions,
                            boolean ifExists)
        {
            super(name, StatementType.UPDATE, attrs, conditions, false, ifExists);
            this.updates = updates;
            this.whereClause = whereClause;
        }

        @Override
        protected ModificationStatement prepareInternal(TableMetadata metadata,
                                                        VariableSpecifications bindVariables,
                                                        Conditions conditions,
                                                        Attributes attrs)
        {
            Operations operations = new Operations(type);

            for (Pair<ColumnIdentifier, Operation.RawUpdate> entry : updates)
            {
                ColumnMetadata def = metadata.getExistingColumn(entry.left);

                checkFalse(def.isPrimaryKeyColumn(), "PRIMARY KEY part %s found in SET part", def.name);

                Operation operation = entry.right.prepare(metadata, def);
                operation.collectMarkerSpecification(bindVariables);
                operations.add(operation);
            }

            StatementRestrictions restrictions = newRestrictions(metadata,
                                                                 bindVariables,
                                                                 operations,
                                                                 whereClause,
                                                                 conditions);

            return new UpdateStatement(type,
                                       bindVariables,
                                       metadata,
                                       operations,
                                       restrictions,
                                       conditions,
                                       attrs);
        }
    }
    
    @Override
    public String toString()
    {
        return ToStringBuilder.reflectionToString(this, ToStringStyle.SHORT_PREFIX_STYLE);
    }

    @Override
    public AuditLogContext getAuditLogContext()
    {
        return new AuditLogContext(AuditLogEntryType.UPDATE, keyspace(), columnFamily());
    }
}<|MERGE_RESOLUTION|>--- conflicted
+++ resolved
@@ -87,13 +87,8 @@
                 updates = Collections.singletonList(new Constants.Setter(metadata.compactValueColumn, EMPTY));
             }
 
-<<<<<<< HEAD
-            for (Operation op : updates)
-                op.execute(updateBuilder.partitionKey(), params);
-=======
             for (int i = 0, isize = updates.size(); i < isize; i++)
-                updates.get(i).execute(update.partitionKey(), params);
->>>>>>> 8333d0b0
+                updates.get(i).execute(updateBuilder.partitionKey(), params);
 
             updateBuilder.add(params.buildRow());
         }
@@ -101,16 +96,10 @@
         if (updatesStaticRow())
         {
             params.newRow(Clustering.STATIC_CLUSTERING);
-<<<<<<< HEAD
-            for (Operation op : getStaticOperations())
-                op.execute(updateBuilder.partitionKey(), params);
-            updateBuilder.add(params.buildRow());
-=======
             List<Operation> staticOps = getStaticOperations();
             for (int i = 0, isize = staticOps.size(); i < isize; i++)
-                staticOps.get(i).execute(update.partitionKey(), params);
-            update.add(params.buildRow());
->>>>>>> 8333d0b0
+                staticOps.get(i).execute(updateBuilder.partitionKey(), params);
+            updateBuilder.add(params.buildRow());
         }
     }
 
