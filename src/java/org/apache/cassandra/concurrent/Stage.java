/*
 * Licensed to the Apache Software Foundation (ASF) under one
 * or more contributor license agreements.  See the NOTICE file
 * distributed with this work for additional information
 * regarding copyright ownership.  The ASF licenses this file
 * to you under the Apache License, Version 2.0 (the
 * "License"); you may not use this file except in compliance
 * with the License.  You may obtain a copy of the License at
 *
 *     http://www.apache.org/licenses/LICENSE-2.0
 *
 * Unless required by applicable law or agreed to in writing, software
 * distributed under the License is distributed on an "AS IS" BASIS,
 * WITHOUT WARRANTIES OR CONDITIONS OF ANY KIND, either express or implied.
 * See the License for the specific language governing permissions and
 * limitations under the License.
 */
package org.apache.cassandra.concurrent;

import java.util.Arrays;
import java.util.List;
import java.util.Map;
import java.util.concurrent.Callable;
import java.util.concurrent.TimeUnit;
import java.util.concurrent.TimeoutException;
import java.util.function.IntSupplier;
import java.util.function.Supplier;
import java.util.stream.Collectors;
import java.util.stream.Stream;

import com.google.common.annotations.VisibleForTesting;

import org.apache.cassandra.config.DatabaseDescriptor;
import org.apache.cassandra.net.MessagingService;
import org.apache.cassandra.net.Verb;
import org.apache.cassandra.utils.ExecutorUtils;
import org.apache.cassandra.utils.FBUtilities;
import org.apache.cassandra.utils.concurrent.Future;

import static java.util.stream.Collectors.toMap;
import static org.apache.cassandra.concurrent.ExecutorFactory.Global.executorFactory;

public enum Stage
{
<<<<<<< HEAD
    READ              ("ReadStage",             "request",  DatabaseDescriptor::getConcurrentReaders,        DatabaseDescriptor::setConcurrentReaders,        Stage::multiThreadedLowSignalStage),
    MUTATION          ("MutationStage",         "request",  DatabaseDescriptor::getConcurrentWriters,        DatabaseDescriptor::setConcurrentWriters,        Stage::multiThreadedLowSignalStage),
    COUNTER_MUTATION  ("CounterMutationStage",  "request",  DatabaseDescriptor::getConcurrentCounterWriters, DatabaseDescriptor::setConcurrentCounterWriters, Stage::multiThreadedLowSignalStage),
    VIEW_MUTATION     ("ViewMutationStage",     "request",  DatabaseDescriptor::getConcurrentViewWriters,    DatabaseDescriptor::setConcurrentViewWriters,    Stage::multiThreadedLowSignalStage),
    GOSSIP            ("GossipStage",           "internal", () -> 1,                                         null,                                            Stage::singleThreadedStage),
    REQUEST_RESPONSE  ("RequestResponseStage",  "request",  FBUtilities::getAvailableProcessors,             null,                                            Stage::multiThreadedLowSignalStage),
    ANTI_ENTROPY      ("AntiEntropyStage",      "internal", () -> 1,                                         null,                                            Stage::singleThreadedStage),
    MIGRATION         ("MigrationStage",        "internal", () -> 1,                                         null,                                            Stage::migrationStage),
    MISC              ("MiscStage",             "internal", () -> 1,                                         null,                                            Stage::singleThreadedStage),
    TRACING           ("TracingStage",          "internal", () -> 1,                                         null,                                            Stage::tracingStage),
    INTERNAL_RESPONSE ("InternalResponseStage", "internal", FBUtilities::getAvailableProcessors,             null,                                            Stage::multiThreadedStage),
    IMMEDIATE         ("ImmediateStage",        "internal", () -> 0,                                         null,                                            Stage::immediateExecutor),
    PAXOS_REPAIR      ("PaxosRepairStage",      "internal", FBUtilities::getAvailableProcessors,             null,                                            Stage::multiThreadedStage),
    ;
=======
    READ              (false, "ReadStage",             "request",  DatabaseDescriptor::getConcurrentReaders,        DatabaseDescriptor::setConcurrentReaders,        Stage::multiThreadedLowSignalStage),
    MUTATION          (true,  "MutationStage",         "request",  DatabaseDescriptor::getConcurrentWriters,        DatabaseDescriptor::setConcurrentWriters,        Stage::multiThreadedLowSignalStage),
    COUNTER_MUTATION  (true,  "CounterMutationStage",  "request",  DatabaseDescriptor::getConcurrentCounterWriters, DatabaseDescriptor::setConcurrentCounterWriters, Stage::multiThreadedLowSignalStage),
    VIEW_MUTATION     (true,  "ViewMutationStage",     "request",  DatabaseDescriptor::getConcurrentViewWriters,    DatabaseDescriptor::setConcurrentViewWriters,    Stage::multiThreadedLowSignalStage),
    GOSSIP            (true,  "GossipStage",           "internal", () -> 1,                                         null,                                            Stage::singleThreadedStage),
    REQUEST_RESPONSE  (false, "RequestResponseStage",  "request",  FBUtilities::getAvailableProcessors,             null,                                            Stage::multiThreadedLowSignalStage),
    ANTI_ENTROPY      (false, "AntiEntropyStage",      "internal", () -> 1,                                         null,                                            Stage::singleThreadedStage),
    MIGRATION         (false, "MigrationStage",        "internal", () -> 1,                                         null,                                            Stage::singleThreadedStage),
    MISC              (false, "MiscStage",             "internal", () -> 1,                                         null,                                            Stage::singleThreadedStage),
    TRACING           (false, "TracingStage",          "internal", () -> 1,                                         null,                                            Stage::tracingExecutor),
    INTERNAL_RESPONSE (false, "InternalResponseStage", "internal", FBUtilities::getAvailableProcessors,             null,                                            Stage::multiThreadedStage),
    IMMEDIATE         (false, "ImmediateStage",        "internal", () -> 0,                                         null,                                            Stage::immediateExecutor);
>>>>>>> 2405d523

    public final String jmxName;
<<<<<<< HEAD
    private final Supplier<ExecutorPlus> executorSupplier;
    private volatile ExecutorPlus executor;

    Stage(String jmxName, String jmxType, IntSupplier numThreads, LocalAwareExecutorPlus.MaximumPoolSizeListener onSetMaximumPoolSize, ExecutorServiceInitialiser executorSupplier)
=======
    /** Set true if this executor should be gracefully shutdown before stopping
     * the commitlog allocator. Tasks on executors that issue mutations may
     * block indefinitely waiting for a new commitlog segment, preventing a
     * clean drain/shutdown.
     */
    public final boolean shutdownBeforeCommitlog;
    private final Supplier<LocalAwareExecutorService> initialiser;
    private volatile LocalAwareExecutorService executor = null;

    Stage(Boolean shutdownBeforeCommitlog, String jmxName, String jmxType, IntSupplier numThreads, LocalAwareExecutorService.MaximumPoolSizeListener onSetMaximumPoolSize, ExecutorServiceInitialiser initialiser)
>>>>>>> 2405d523
    {
        this.shutdownBeforeCommitlog = shutdownBeforeCommitlog;
        this.jmxName = jmxName;
<<<<<<< HEAD
        this.executorSupplier = () -> executorSupplier.init(jmxName, jmxType, numThreads.getAsInt(), onSetMaximumPoolSize);
=======
        this.initialiser = () -> initialiser.init(jmxName,jmxType, numThreads.getAsInt(), onSetMaximumPoolSize);
>>>>>>> 2405d523
    }

    private static String normalizeName(String stageName)
    {
        // Handle discrepancy between JMX names and actual pool names
        String upperStageName = stageName.toUpperCase();
        if (upperStageName.endsWith("STAGE"))
        {
            upperStageName = upperStageName.substring(0, stageName.length() - 5);
        }
        return upperStageName;
    }

    private static final Map<String,Stage> nameMap = Arrays.stream(values())
                                                           .collect(toMap(s -> Stage.normalizeName(s.jmxName),
                                                                          s -> s));

    public static Stage fromPoolName(String stageName)
    {
        String upperStageName = normalizeName(stageName);

        Stage result = nameMap.get(upperStageName);
        if (result != null)
            return result;

        try
        {
            return valueOf(upperStageName);
        }
        catch (IllegalArgumentException e)
        {
            switch(upperStageName) // Handle discrepancy between configuration file and stage names
            {
                case "CONCURRENT_READS":
                    return READ;
                case "CONCURRENT_WRITERS":
                    return MUTATION;
                case "CONCURRENT_COUNTER_WRITES":
                    return COUNTER_MUTATION;
                case "CONCURRENT_MATERIALIZED_VIEW_WRITES":
                    return VIEW_MUTATION;
                default:
                    throw new IllegalStateException("Must be one of " + Arrays.stream(values())
                                                                              .map(Enum::toString)
                                                                              .collect(Collectors.joining(",")));
            }
        }
    }

    // Convenience functions to execute on this stage
    public void execute(Runnable task) { executor().execute(task); }
    public void execute(ExecutorLocals locals, Runnable task) { executor().execute(locals, task); }
    public void maybeExecuteImmediately(Runnable task) { executor().maybeExecuteImmediately(task); }
    public <T> Future<T> submit(Callable<T> task) { return executor().submit(task); }
    public Future<?> submit(Runnable task) { return executor().submit(task); }
    public <T> Future<T> submit(Runnable task, T result) { return executor().submit(task, result); }

    public ExecutorPlus executor()
    {
        if (executor == null)
        {
            synchronized (this)
            {
                if (executor == null)
                {
                    executor = executorSupplier.get();
                }
            }
        }
        return executor;
    }

    private static List<ExecutorPlus> executors()
    {
        return Stream.of(Stage.values())
                     .map(Stage::executor)
                     .collect(Collectors.toList());
    }

    private static List<ExecutorService> mutatingExecutors()
    {
        return Stream.of(Stage.values())
                     .filter(stage -> stage.shutdownBeforeCommitlog)
                     .map(Stage::executor)
                     .collect(Collectors.toList());
    }

    /**
     * This method shuts down all registered stages.
     */
    public static void shutdownNow()
    {
        ExecutorUtils.shutdownNow(executors());
    }

    public static void shutdownAndAwaitMutatingExecutors(boolean interrupt, long timeout, TimeUnit units) throws InterruptedException, TimeoutException
    {
        List<ExecutorService> executors = mutatingExecutors();
        ExecutorUtils.shutdown(interrupt, executors);
        ExecutorUtils.awaitTermination(timeout, units, executors);
    }

    public static boolean areMutationExecutorsTerminated()
    {
        return mutatingExecutors().stream().allMatch(ExecutorService::isTerminated);
    }

    @VisibleForTesting
    public static void shutdownAndWait(long timeout, TimeUnit units) throws InterruptedException, TimeoutException
    {
        List<ExecutorPlus> executors = executors();
        ExecutorUtils.shutdownNow(executors);
        ExecutorUtils.awaitTermination(timeout, units, executors);
    }

    private static ExecutorPlus tracingStage(String jmxName, String jmxType, int numThreads, LocalAwareExecutorPlus.MaximumPoolSizeListener onSetMaximumPoolSize)
    {
        return executorFactory()
                .withJmx(jmxType)
                .configureSequential(jmxName)
                .withQueueLimit(1000)
                .withRejectedExecutionHandler((r, executor) -> MessagingService.instance().metrics.recordSelfDroppedMessage(Verb._TRACE)).build();
    }

    private static ExecutorPlus migrationStage(String jmxName, String jmxType, int numThreads, LocalAwareExecutorPlus.MaximumPoolSizeListener onSetMaximumPoolSize)
    {
        return executorFactory()
               .localAware()
               .withJmx(jmxType)
               .sequential(jmxName);
    }

    private static LocalAwareExecutorPlus singleThreadedStage(String jmxName, String jmxType, int numThreads, LocalAwareExecutorPlus.MaximumPoolSizeListener onSetMaximumPoolSize)
    {
        return executorFactory()
                .localAware()
                .withJmx(jmxType)
                .sequential(jmxName);
    }

    static LocalAwareExecutorPlus multiThreadedStage(String jmxName, String jmxType, int numThreads, LocalAwareExecutorPlus.MaximumPoolSizeListener onSetMaximumPoolSize)
    {
        return executorFactory()
                .localAware()
                .withJmx(jmxType)
                .pooled(jmxName, numThreads);
    }

    static LocalAwareExecutorPlus multiThreadedLowSignalStage(String jmxName, String jmxType, int numThreads, LocalAwareExecutorPlus.MaximumPoolSizeListener onSetMaximumPoolSize)
    {
        return executorFactory()
                .localAware()
                .withJmx(jmxType)
                .shared(jmxName, numThreads, onSetMaximumPoolSize);
    }

    static LocalAwareExecutorPlus immediateExecutor(String jmxName, String jmxType, int numThreads, LocalAwareExecutorPlus.MaximumPoolSizeListener onSetMaximumPoolSize)
    {
        return ImmediateExecutor.INSTANCE;
    }

    @FunctionalInterface
    public interface ExecutorServiceInitialiser
    {
        public ExecutorPlus init(String jmxName, String jmxType, int numThreads, LocalAwareExecutorPlus.MaximumPoolSizeListener onSetMaximumPoolSize);
    }

    /**
     * Returns core thread pool size
     */
    public int getCorePoolSize()
    {
        return executor().getCorePoolSize();
    }

    /**
     * Allows user to resize core thread pool size
     */
    public void setCorePoolSize(int newCorePoolSize)
    {
        executor().setCorePoolSize(newCorePoolSize);
    }

    /**
     * Returns maximum pool size of thread pool.
     */
    public int getMaximumPoolSize()
    {
        return executor().getMaximumPoolSize();
    }

    /**
     * Allows user to resize maximum size of the thread pool.
     */
    public void setMaximumPoolSize(int newMaximumPoolSize)
    {
        executor().setMaximumPoolSize(newMaximumPoolSize);
    }
}<|MERGE_RESOLUTION|>--- conflicted
+++ resolved
@@ -42,22 +42,6 @@
 
 public enum Stage
 {
-<<<<<<< HEAD
-    READ              ("ReadStage",             "request",  DatabaseDescriptor::getConcurrentReaders,        DatabaseDescriptor::setConcurrentReaders,        Stage::multiThreadedLowSignalStage),
-    MUTATION          ("MutationStage",         "request",  DatabaseDescriptor::getConcurrentWriters,        DatabaseDescriptor::setConcurrentWriters,        Stage::multiThreadedLowSignalStage),
-    COUNTER_MUTATION  ("CounterMutationStage",  "request",  DatabaseDescriptor::getConcurrentCounterWriters, DatabaseDescriptor::setConcurrentCounterWriters, Stage::multiThreadedLowSignalStage),
-    VIEW_MUTATION     ("ViewMutationStage",     "request",  DatabaseDescriptor::getConcurrentViewWriters,    DatabaseDescriptor::setConcurrentViewWriters,    Stage::multiThreadedLowSignalStage),
-    GOSSIP            ("GossipStage",           "internal", () -> 1,                                         null,                                            Stage::singleThreadedStage),
-    REQUEST_RESPONSE  ("RequestResponseStage",  "request",  FBUtilities::getAvailableProcessors,             null,                                            Stage::multiThreadedLowSignalStage),
-    ANTI_ENTROPY      ("AntiEntropyStage",      "internal", () -> 1,                                         null,                                            Stage::singleThreadedStage),
-    MIGRATION         ("MigrationStage",        "internal", () -> 1,                                         null,                                            Stage::migrationStage),
-    MISC              ("MiscStage",             "internal", () -> 1,                                         null,                                            Stage::singleThreadedStage),
-    TRACING           ("TracingStage",          "internal", () -> 1,                                         null,                                            Stage::tracingStage),
-    INTERNAL_RESPONSE ("InternalResponseStage", "internal", FBUtilities::getAvailableProcessors,             null,                                            Stage::multiThreadedStage),
-    IMMEDIATE         ("ImmediateStage",        "internal", () -> 0,                                         null,                                            Stage::immediateExecutor),
-    PAXOS_REPAIR      ("PaxosRepairStage",      "internal", FBUtilities::getAvailableProcessors,             null,                                            Stage::multiThreadedStage),
-    ;
-=======
     READ              (false, "ReadStage",             "request",  DatabaseDescriptor::getConcurrentReaders,        DatabaseDescriptor::setConcurrentReaders,        Stage::multiThreadedLowSignalStage),
     MUTATION          (true,  "MutationStage",         "request",  DatabaseDescriptor::getConcurrentWriters,        DatabaseDescriptor::setConcurrentWriters,        Stage::multiThreadedLowSignalStage),
     COUNTER_MUTATION  (true,  "CounterMutationStage",  "request",  DatabaseDescriptor::getConcurrentCounterWriters, DatabaseDescriptor::setConcurrentCounterWriters, Stage::multiThreadedLowSignalStage),
@@ -65,39 +49,29 @@
     GOSSIP            (true,  "GossipStage",           "internal", () -> 1,                                         null,                                            Stage::singleThreadedStage),
     REQUEST_RESPONSE  (false, "RequestResponseStage",  "request",  FBUtilities::getAvailableProcessors,             null,                                            Stage::multiThreadedLowSignalStage),
     ANTI_ENTROPY      (false, "AntiEntropyStage",      "internal", () -> 1,                                         null,                                            Stage::singleThreadedStage),
-    MIGRATION         (false, "MigrationStage",        "internal", () -> 1,                                         null,                                            Stage::singleThreadedStage),
+    MIGRATION         (false, "MigrationStage",        "internal", () -> 1,                                         null,                                            Stage::migrationStage),
     MISC              (false, "MiscStage",             "internal", () -> 1,                                         null,                                            Stage::singleThreadedStage),
-    TRACING           (false, "TracingStage",          "internal", () -> 1,                                         null,                                            Stage::tracingExecutor),
+    TRACING           (false, "TracingStage",          "internal", () -> 1,                                         null,                                            Stage::tracingStage),
     INTERNAL_RESPONSE (false, "InternalResponseStage", "internal", FBUtilities::getAvailableProcessors,             null,                                            Stage::multiThreadedStage),
-    IMMEDIATE         (false, "ImmediateStage",        "internal", () -> 0,                                         null,                                            Stage::immediateExecutor);
->>>>>>> 2405d523
+    IMMEDIATE         (false, "ImmediateStage",        "internal", () -> 0,                                         null,                                            Stage::immediateExecutor),
+    PAXOS_REPAIR      (false, "PaxosRepairStage",      "internal", FBUtilities::getAvailableProcessors,             null,                                            Stage::multiThreadedStage),
+    ;
 
     public final String jmxName;
-<<<<<<< HEAD
     private final Supplier<ExecutorPlus> executorSupplier;
     private volatile ExecutorPlus executor;
-
-    Stage(String jmxName, String jmxType, IntSupplier numThreads, LocalAwareExecutorPlus.MaximumPoolSizeListener onSetMaximumPoolSize, ExecutorServiceInitialiser executorSupplier)
-=======
     /** Set true if this executor should be gracefully shutdown before stopping
      * the commitlog allocator. Tasks on executors that issue mutations may
      * block indefinitely waiting for a new commitlog segment, preventing a
      * clean drain/shutdown.
      */
     public final boolean shutdownBeforeCommitlog;
-    private final Supplier<LocalAwareExecutorService> initialiser;
-    private volatile LocalAwareExecutorService executor = null;
-
-    Stage(Boolean shutdownBeforeCommitlog, String jmxName, String jmxType, IntSupplier numThreads, LocalAwareExecutorService.MaximumPoolSizeListener onSetMaximumPoolSize, ExecutorServiceInitialiser initialiser)
->>>>>>> 2405d523
+
+    Stage(boolean shutdownBeforeCommitlog, String jmxName, String jmxType, IntSupplier numThreads, LocalAwareExecutorPlus.MaximumPoolSizeListener onSetMaximumPoolSize, ExecutorServiceInitialiser executorSupplier)
     {
         this.shutdownBeforeCommitlog = shutdownBeforeCommitlog;
         this.jmxName = jmxName;
-<<<<<<< HEAD
         this.executorSupplier = () -> executorSupplier.init(jmxName, jmxType, numThreads.getAsInt(), onSetMaximumPoolSize);
-=======
-        this.initialiser = () -> initialiser.init(jmxName,jmxType, numThreads.getAsInt(), onSetMaximumPoolSize);
->>>>>>> 2405d523
     }
 
     private static String normalizeName(String stageName)
@@ -177,7 +151,7 @@
                      .collect(Collectors.toList());
     }
 
-    private static List<ExecutorService> mutatingExecutors()
+    private static List<ExecutorPlus> mutatingExecutors()
     {
         return Stream.of(Stage.values())
                      .filter(stage -> stage.shutdownBeforeCommitlog)
@@ -195,14 +169,14 @@
 
     public static void shutdownAndAwaitMutatingExecutors(boolean interrupt, long timeout, TimeUnit units) throws InterruptedException, TimeoutException
     {
-        List<ExecutorService> executors = mutatingExecutors();
+        List<ExecutorPlus> executors = mutatingExecutors();
         ExecutorUtils.shutdown(interrupt, executors);
         ExecutorUtils.awaitTermination(timeout, units, executors);
     }
 
     public static boolean areMutationExecutorsTerminated()
     {
-        return mutatingExecutors().stream().allMatch(ExecutorService::isTerminated);
+        return mutatingExecutors().stream().allMatch(ExecutorPlus::isTerminated);
     }
 
     @VisibleForTesting
