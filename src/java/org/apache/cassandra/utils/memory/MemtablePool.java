/*
 * Licensed to the Apache Software Foundation (ASF) under one
 * or more contributor license agreements.  See the NOTICE file
 * distributed with this work for additional information
 * regarding copyright ownership.  The ASF licenses this file
 * to you under the Apache License, Version 2.0 (the
 * "License"); you may not use this file except in compliance
 * with the License.  You may obtain a copy of the License at
 *
 *   http://www.apache.org/licenses/LICENSE-2.0
 *
 * Unless required by applicable law or agreed to in writing,
 * software distributed under the License is distributed on an
 * "AS IS" BASIS, WITHOUT WARRANTIES OR CONDITIONS OF ANY
 * KIND, either express or implied.  See the License for the
 * specific language governing permissions and limitations
 * under the License.
 */
package org.apache.cassandra.utils.memory;

import java.util.concurrent.TimeUnit;
import java.util.concurrent.atomic.AtomicLongFieldUpdater;

import com.google.common.annotations.VisibleForTesting;

import com.codahale.metrics.Timer;
import org.apache.cassandra.metrics.CassandraMetricsRegistry;
import org.apache.cassandra.metrics.DefaultNameFactory;
import org.apache.cassandra.utils.concurrent.WaitQueue;


/**
 * Represents an amount of memory used for a given purpose, that can be allocated to specific tasks through
 * child MemtableAllocator objects.
 */
public abstract class MemtablePool
{
    final MemtableCleanerThread<?> cleaner;

    // the total memory used by this pool
    public final SubPool onHeap;
    public final SubPool offHeap;

    public final Timer blockedOnAllocating;

    final WaitQueue hasRoom = new WaitQueue();

    MemtablePool(long maxOnHeapMemory, long maxOffHeapMemory, float cleanThreshold, Runnable cleaner)
    {
        this.onHeap = getSubPool(maxOnHeapMemory, cleanThreshold);
        this.offHeap = getSubPool(maxOffHeapMemory, cleanThreshold);
        this.cleaner = getCleaner(cleaner);
        blockedOnAllocating = CassandraMetricsRegistry.Metrics.timer(new DefaultNameFactory("MemtablePool")
                                                                         .createMetricName("BlockedOnAllocation"));
        if (this.cleaner != null)
            this.cleaner.start();
    }

    SubPool getSubPool(long limit, float cleanThreshold)
    {
        return new SubPool(limit, cleanThreshold);
    }

    MemtableCleanerThread<?> getCleaner(Runnable cleaner)
    {
        return cleaner == null ? null : new MemtableCleanerThread<>(this, cleaner);
    }

<<<<<<< HEAD
=======
    public abstract boolean needToCopyOnHeap();

    @VisibleForTesting
    public void shutdown() throws InterruptedException
    {
        cleaner.shutdown();
        cleaner.awaitTermination(60, TimeUnit.SECONDS);
    }

>>>>>>> 459945bc
    public abstract MemtableAllocator newAllocator();

    /**
     * Note the difference between acquire() and allocate(); allocate() makes more resources available to all owners,
     * and acquire() makes shared resources unavailable but still recorded. An Owner must always acquire resources,
     * but only needs to allocate if there are none already available. This distinction is not always meaningful.
     */
    public class SubPool
    {

        // total memory/resource permitted to allocate
        public final long limit;

        // ratio of used to spare (both excluding 'reclaiming') at which to trigger a clean
        public final float cleanThreshold;

        // total bytes allocated and reclaiming
        volatile long allocated;
        volatile long reclaiming;

        // a cache of the calculation determining at what allocation threshold we should next clean
        volatile long nextClean;

        public SubPool(long limit, float cleanThreshold)
        {
            this.limit = limit;
            this.cleanThreshold = cleanThreshold;
        }

        /** Methods for tracking and triggering a clean **/

        boolean needsCleaning()
        {
            // use strictly-greater-than so we don't clean when limit is 0
            return used() > nextClean && updateNextClean();
        }

        void maybeClean()
        {
            if (needsCleaning() && cleaner != null)
                cleaner.trigger();
        }

        private boolean updateNextClean()
        {
            while (true)
            {
                long current = nextClean;
                long reclaiming = this.reclaiming;
                long next =  reclaiming + (long) (this.limit * cleanThreshold);
                if (current == next || nextCleanUpdater.compareAndSet(this, current, next))
                    return used() > next;
            }
        }

        /** Methods to allocate space **/

        boolean tryAllocate(long size)
        {
            while (true)
            {
                long cur;
                if ((cur = allocated) + size > limit)
                    return false;
                if (allocatedUpdater.compareAndSet(this, cur, cur + size))
                    return true;
            }
        }

        /**
         * apply the size adjustment to allocated, bypassing any limits or constraints. If this reduces the
         * allocated total, we will signal waiters
         */
        private void adjustAllocated(long size)
        {
            while (true)
            {
                long cur = allocated;
                if (allocatedUpdater.compareAndSet(this, cur, cur + size))
                    return;
            }
        }

        void allocated(long size)
        {
            assert size >= 0;
            if (size == 0)
                return;

            adjustAllocated(size);
            maybeClean();
        }

        void acquired(long size)
        {
            maybeClean();
        }

        void released(long size)
        {
            assert size >= 0;
            adjustAllocated(-size);
            hasRoom.signalAll();
        }

        void reclaiming(long size)
        {
            if (size == 0)
                return;
            reclaimingUpdater.addAndGet(this, size);
        }

        void reclaimed(long size)
        {
            if (size == 0)
                return;

            reclaimingUpdater.addAndGet(this, -size);
            if (updateNextClean() && cleaner != null)
                cleaner.trigger();
        }

        public long used()
        {
            return allocated;
        }

        public float reclaimingRatio()
        {
            float r = reclaiming / (float) limit;
            if (Float.isNaN(r))
                return 0;
            return r;
        }

        public float usedRatio()
        {
            float r = allocated / (float) limit;
            if (Float.isNaN(r))
                return 0;
            return r;
        }

        public MemtableAllocator.SubAllocator newAllocator()
        {
            return new MemtableAllocator.SubAllocator(this);
        }

        public WaitQueue hasRoom()
        {
            return hasRoom;
        }

        public Timer.Context blockedTimerContext()
        {
            return blockedOnAllocating.time();
        }
    }

    private static final AtomicLongFieldUpdater<SubPool> reclaimingUpdater = AtomicLongFieldUpdater.newUpdater(SubPool.class, "reclaiming");
    private static final AtomicLongFieldUpdater<SubPool> allocatedUpdater = AtomicLongFieldUpdater.newUpdater(SubPool.class, "allocated");
    private static final AtomicLongFieldUpdater<SubPool> nextCleanUpdater = AtomicLongFieldUpdater.newUpdater(SubPool.class, "nextClean");

}<|MERGE_RESOLUTION|>--- conflicted
+++ resolved
@@ -66,10 +66,6 @@
         return cleaner == null ? null : new MemtableCleanerThread<>(this, cleaner);
     }
 
-<<<<<<< HEAD
-=======
-    public abstract boolean needToCopyOnHeap();
-
     @VisibleForTesting
     public void shutdown() throws InterruptedException
     {
@@ -77,7 +73,6 @@
         cleaner.awaitTermination(60, TimeUnit.SECONDS);
     }
 
->>>>>>> 459945bc
     public abstract MemtableAllocator newAllocator();
 
     /**
