/*
 * Licensed to the Apache Software Foundation (ASF) under one
 * or more contributor license agreements.  See the NOTICE file
 * distributed with this work for additional information
 * regarding copyright ownership.  The ASF licenses this file
 * to you under the Apache License, Version 2.0 (the
 * "License"); you may not use this file except in compliance
 * with the License.  You may obtain a copy of the License at
 *
 *     http://www.apache.org/licenses/LICENSE-2.0
 *
 * Unless required by applicable law or agreed to in writing, software
 * distributed under the License is distributed on an "AS IS" BASIS,
 * WITHOUT WARRANTIES OR CONDITIONS OF ANY KIND, either express or implied.
 * See the License for the specific language governing permissions and
 * limitations under the License.
 */
package org.apache.cassandra.tools;

import java.io.IOException;
import java.io.PrintStream;
import java.lang.management.ManagementFactory;
import java.lang.management.MemoryMXBean;
import java.lang.management.MemoryUsage;
import java.lang.management.RuntimeMXBean;
import java.net.InetAddress;
import java.net.UnknownHostException;
import java.rmi.ConnectException;
import java.rmi.server.RMIClientSocketFactory;
import java.rmi.server.RMISocketFactory;
import java.util.AbstractMap;
import java.util.ArrayList;
import java.util.Collections;
import java.util.Comparator;
import java.util.HashMap;
import java.util.Iterator;
import java.util.List;
import java.util.Map;
import java.util.Map.Entry;
import java.util.Set;
import java.util.concurrent.ExecutionException;
import java.util.concurrent.TimeUnit;
import java.util.concurrent.TimeoutException;

import javax.management.JMX;
import javax.management.MBeanServerConnection;
import javax.management.MalformedObjectNameException;
import javax.management.ObjectName;
import javax.management.openmbean.CompositeData;
import javax.management.openmbean.OpenDataException;
import javax.management.openmbean.TabularData;
import javax.management.remote.JMXConnector;
import javax.management.remote.JMXConnectorFactory;
import javax.management.remote.JMXServiceURL;
import javax.rmi.ssl.SslRMIClientSocketFactory;

import org.apache.cassandra.batchlog.BatchlogManager;
import org.apache.cassandra.batchlog.BatchlogManagerMBean;
import org.apache.cassandra.config.DatabaseDescriptor;
import org.apache.cassandra.db.ColumnFamilyStoreMBean;
import org.apache.cassandra.db.HintedHandOffManagerMBean;
import org.apache.cassandra.db.compaction.CompactionManager;
import org.apache.cassandra.db.compaction.CompactionManagerMBean;
import org.apache.cassandra.gms.FailureDetector;
import org.apache.cassandra.gms.FailureDetectorMBean;
import org.apache.cassandra.gms.Gossiper;
import org.apache.cassandra.gms.GossiperMBean;
import org.apache.cassandra.db.HintedHandOffManager;
import org.apache.cassandra.locator.EndpointSnitchInfoMBean;
import org.apache.cassandra.metrics.CassandraMetricsRegistry;
import org.apache.cassandra.metrics.TableMetrics.Sampler;
import org.apache.cassandra.metrics.StorageMetrics;
import org.apache.cassandra.metrics.TableMetrics;
import org.apache.cassandra.metrics.ThreadPoolMetrics;
import org.apache.cassandra.net.MessagingService;
import org.apache.cassandra.net.MessagingServiceMBean;
import org.apache.cassandra.service.CacheService;
import org.apache.cassandra.service.CacheServiceMBean;
import org.apache.cassandra.service.GCInspector;
import org.apache.cassandra.service.GCInspectorMXBean;
import org.apache.cassandra.service.StorageProxy;
import org.apache.cassandra.service.StorageProxyMBean;
import org.apache.cassandra.service.StorageServiceMBean;
import org.apache.cassandra.streaming.StreamManagerMBean;
import org.apache.cassandra.streaming.StreamState;
import org.apache.cassandra.streaming.management.StreamStateCompositeData;

import com.google.common.base.Function;
import com.google.common.collect.Iterables;
import com.google.common.collect.Maps;
import com.google.common.collect.Multimap;
import com.google.common.collect.Sets;
import com.google.common.util.concurrent.Uninterruptibles;

/**
 * JMX client operations for Cassandra.
 */
public class NodeProbe implements AutoCloseable
{
    private static final String fmtUrl = "service:jmx:rmi:///jndi/rmi://[%s]:%d/jmxrmi";
    private static final String ssObjName = "org.apache.cassandra.db:type=StorageService";
    private static final int defaultPort = 7199;
    final String host;
    final int port;
    private String username;
    private String password;

    protected JMXConnector jmxc;
    protected MBeanServerConnection mbeanServerConn;
    protected CompactionManagerMBean compactionProxy;
    protected StorageServiceMBean ssProxy;
    protected GossiperMBean gossProxy;
    protected MemoryMXBean memProxy;
    protected GCInspectorMXBean gcProxy;
    protected RuntimeMXBean runtimeProxy;
    protected StreamManagerMBean streamProxy;
    protected MessagingServiceMBean msProxy;
    protected FailureDetectorMBean fdProxy;
    protected CacheServiceMBean cacheService;
    protected StorageProxyMBean spProxy;
    protected HintedHandOffManagerMBean hhProxy;
    protected BatchlogManagerMBean bmProxy;
    private boolean failed;

    /**
     * Creates a NodeProbe using the specified JMX host, port, username, and password.
     *
     * @param host hostname or IP address of the JMX agent
     * @param port TCP port of the remote JMX agent
     * @throws IOException on connection failures
     */
    public NodeProbe(String host, int port, String username, String password) throws IOException
    {
        assert username != null && !username.isEmpty() && password != null && !password.isEmpty()
               : "neither username nor password can be blank";

        this.host = host;
        this.port = port;
        this.username = username;
        this.password = password;
        connect();
    }

    /**
     * Creates a NodeProbe using the specified JMX host and port.
     *
     * @param host hostname or IP address of the JMX agent
     * @param port TCP port of the remote JMX agent
     * @throws IOException on connection failures
     */
    public NodeProbe(String host, int port) throws IOException
    {
        this.host = host;
        this.port = port;
        connect();
    }

    /**
     * Creates a NodeProbe using the specified JMX host and default port.
     *
     * @param host hostname or IP address of the JMX agent
     * @throws IOException on connection failures
     */
    public NodeProbe(String host) throws IOException
    {
        this.host = host;
        this.port = defaultPort;
        connect();
    }

    protected NodeProbe()
    {
        // this constructor is only used for extensions to rewrite their own connect method
        this.host = "";
        this.port = 0;
    }

    /**
     * Create a connection to the JMX agent and setup the M[X]Bean proxies.
     *
     * @throws IOException on connection failures
     */
    protected void connect() throws IOException
    {
        JMXServiceURL jmxUrl = new JMXServiceURL(String.format(fmtUrl, host, port));
        Map<String,Object> env = new HashMap<String,Object>();
        if (username != null)
        {
            String[] creds = { username, password };
            env.put(JMXConnector.CREDENTIALS, creds);
        }

        env.put("com.sun.jndi.rmi.factory.socket", getRMIClientSocketFactory());

        jmxc = JMXConnectorFactory.connect(jmxUrl, env);
        mbeanServerConn = jmxc.getMBeanServerConnection();

        try
        {
            ObjectName name = new ObjectName(ssObjName);
            ssProxy = JMX.newMBeanProxy(mbeanServerConn, name, StorageServiceMBean.class);
            name = new ObjectName(MessagingService.MBEAN_NAME);
            msProxy = JMX.newMBeanProxy(mbeanServerConn, name, MessagingServiceMBean.class);
            name = new ObjectName(StreamManagerMBean.OBJECT_NAME);
            streamProxy = JMX.newMBeanProxy(mbeanServerConn, name, StreamManagerMBean.class);
            name = new ObjectName(CompactionManager.MBEAN_OBJECT_NAME);
            compactionProxy = JMX.newMBeanProxy(mbeanServerConn, name, CompactionManagerMBean.class);
            name = new ObjectName(FailureDetector.MBEAN_NAME);
            fdProxy = JMX.newMBeanProxy(mbeanServerConn, name, FailureDetectorMBean.class);
            name = new ObjectName(CacheService.MBEAN_NAME);
            cacheService = JMX.newMBeanProxy(mbeanServerConn, name, CacheServiceMBean.class);
            name = new ObjectName(StorageProxy.MBEAN_NAME);
            spProxy = JMX.newMBeanProxy(mbeanServerConn, name, StorageProxyMBean.class);
            name = new ObjectName(HintedHandOffManager.MBEAN_NAME);
            hhProxy = JMX.newMBeanProxy(mbeanServerConn, name, HintedHandOffManagerMBean.class);
            name = new ObjectName(GCInspector.MBEAN_NAME);
            gcProxy = JMX.newMBeanProxy(mbeanServerConn, name, GCInspectorMXBean.class);
            name = new ObjectName(Gossiper.MBEAN_NAME);
            gossProxy = JMX.newMBeanProxy(mbeanServerConn, name, GossiperMBean.class);
            name = new ObjectName(BatchlogManager.MBEAN_NAME);
            bmProxy = JMX.newMBeanProxy(mbeanServerConn, name, BatchlogManagerMBean.class);
        }
        catch (MalformedObjectNameException e)
        {
            throw new RuntimeException(
                    "Invalid ObjectName? Please report this as a bug.", e);
        }

        memProxy = ManagementFactory.newPlatformMXBeanProxy(mbeanServerConn,
                ManagementFactory.MEMORY_MXBEAN_NAME, MemoryMXBean.class);
        runtimeProxy = ManagementFactory.newPlatformMXBeanProxy(
                mbeanServerConn, ManagementFactory.RUNTIME_MXBEAN_NAME, RuntimeMXBean.class);
    }

    private RMIClientSocketFactory getRMIClientSocketFactory()
    {
        if (Boolean.parseBoolean(System.getProperty("ssl.enable")))
            return new SslRMIClientSocketFactory();
        else
            return RMISocketFactory.getDefaultSocketFactory();
    }

    public void close() throws IOException
    {
        try
        {
            jmxc.close();
        }
        catch (ConnectException e)
        {
            // result of 'stopdaemon' command - i.e. if close() call fails, the daemon is shutdown
            System.out.println("Cassandra has shutdown.");
        }
    }

    public int forceKeyspaceCleanup(int jobs, String keyspaceName, String... tables) throws IOException, ExecutionException, InterruptedException
    {
        return ssProxy.forceKeyspaceCleanup(jobs, keyspaceName, tables);
    }

    public int scrub(boolean disableSnapshot, boolean skipCorrupted, boolean checkData, boolean reinsertOverflowedTTL, int jobs, String keyspaceName, String... tables) throws IOException, ExecutionException, InterruptedException
    {
        return ssProxy.scrub(disableSnapshot, skipCorrupted, checkData, reinsertOverflowedTTL, jobs, keyspaceName, tables);
    }

    public int verify(boolean extendedVerify, String keyspaceName, String... tableNames) throws IOException, ExecutionException, InterruptedException
    {
        return ssProxy.verify(extendedVerify, keyspaceName, tableNames);
    }

    public int upgradeSSTables(String keyspaceName, boolean excludeCurrentVersion, int jobs, String... tableNames) throws IOException, ExecutionException, InterruptedException
    {
        return ssProxy.upgradeSSTables(keyspaceName, excludeCurrentVersion, jobs, tableNames);
    }

    private void checkJobs(PrintStream out, int jobs)
    {
        if (jobs > DatabaseDescriptor.getConcurrentCompactors())
            out.println(String.format("jobs (%d) is bigger than configured concurrent_compactors (%d), using at most %d threads", jobs, DatabaseDescriptor.getConcurrentCompactors(), DatabaseDescriptor.getConcurrentCompactors()));
    }

    public void forceKeyspaceCleanup(PrintStream out, int jobs, String keyspaceName, String... tableNames) throws IOException, ExecutionException, InterruptedException
    {
        checkJobs(out, jobs);
        switch (forceKeyspaceCleanup(jobs, keyspaceName, tableNames))
        {
            case 1:
                failed = true;
                out.println("Aborted cleaning up at least one table in keyspace "+keyspaceName+", check server logs for more information.");
                break;
            case 2:
                failed = true;
                out.println("Failed marking some sstables compacting in keyspace "+keyspaceName+", check server logs for more information");
                break;
        }
    }

    public void scrub(PrintStream out, boolean disableSnapshot, boolean skipCorrupted, boolean checkData, boolean reinsertOverflowedTTL, int jobs, String keyspaceName, String... tables) throws IOException, ExecutionException, InterruptedException
    {
        checkJobs(out, jobs);
        switch (ssProxy.scrub(disableSnapshot, skipCorrupted, checkData, reinsertOverflowedTTL, jobs, keyspaceName, tables))
        {
            case 1:
                failed = true;
                out.println("Aborted scrubbing at least one table in keyspace "+keyspaceName+", check server logs for more information.");
                break;
            case 2:
                failed = true;
                out.println("Failed marking some sstables compacting in keyspace "+keyspaceName+", check server logs for more information");
                break;
        }
    }

    public void verify(PrintStream out, boolean extendedVerify, String keyspaceName, String... tableNames) throws IOException, ExecutionException, InterruptedException
    {
        switch (verify(extendedVerify, keyspaceName, tableNames))
        {
            case 1:
                failed = true;
                out.println("Aborted verifying at least one table in keyspace "+keyspaceName+", check server logs for more information.");
                break;
            case 2:
                failed = true;
                out.println("Failed marking some sstables compacting in keyspace "+keyspaceName+", check server logs for more information");
                break;
        }
    }


    public void upgradeSSTables(PrintStream out, String keyspaceName, boolean excludeCurrentVersion, int jobs, String... tableNames) throws IOException, ExecutionException, InterruptedException
    {
        checkJobs(out, jobs);
        switch (upgradeSSTables(keyspaceName, excludeCurrentVersion, jobs, tableNames))
        {
            case 1:
                failed = true;
                out.println("Aborted upgrading sstables for atleast one table in keyspace "+keyspaceName+", check server logs for more information.");
                break;
            case 2:
                failed = true;
                out.println("Failed marking some sstables compacting in keyspace "+keyspaceName+", check server logs for more information");
                break;
        }
    }


    public void forceKeyspaceCompaction(boolean splitOutput, String keyspaceName, String... tableNames) throws IOException, ExecutionException, InterruptedException
    {
        ssProxy.forceKeyspaceCompaction(splitOutput, keyspaceName, tableNames);
    }

    public void forceKeyspaceFlush(String keyspaceName, String... tableNames) throws IOException, ExecutionException, InterruptedException
    {
        ssProxy.forceKeyspaceFlush(keyspaceName, tableNames);
    }

    public void repairAsync(final PrintStream out, final String keyspace, Map<String, String> options) throws IOException
    {
        RepairRunner runner = new RepairRunner(out, ssProxy, keyspace, options);
        try
        {
            if (jmxc != null)
                jmxc.addConnectionNotificationListener(runner, null, null);
            ssProxy.addNotificationListener(runner, null, null);
            runner.run();
        }
        catch (Exception e)
        {
            throw new IOException(e) ;
        }
        finally
        {
            try
            {
                ssProxy.removeNotificationListener(runner);
                if (jmxc != null)
                    jmxc.removeConnectionNotificationListener(runner);
            }
            catch (Throwable e)
            {
                out.println("Exception occurred during clean-up. " + e);
            }
        }
    }

    public Map<Sampler, CompositeData> getPartitionSample(String ks, String cf, int capacity, int duration, int count, List<Sampler> samplers) throws OpenDataException
    {
        ColumnFamilyStoreMBean cfsProxy = getCfsProxy(ks, cf);
        for(Sampler sampler : samplers)
        {
            cfsProxy.beginLocalSampling(sampler.name(), capacity);
        }
        Uninterruptibles.sleepUninterruptibly(duration, TimeUnit.MILLISECONDS);
        Map<Sampler, CompositeData> result = Maps.newHashMap();
        for(Sampler sampler : samplers)
        {
            result.put(sampler, cfsProxy.finishLocalSampling(sampler.name(), count));
        }
        return result;
    }

    public void invalidateCounterCache()
    {
        cacheService.invalidateCounterCache();
    }

    public void invalidateKeyCache()
    {
        cacheService.invalidateKeyCache();
    }

    public void invalidateRowCache()
    {
        cacheService.invalidateRowCache();
    }

    public void drain() throws IOException, InterruptedException, ExecutionException
    {
        ssProxy.drain();
    }

    public Map<String, String> getTokenToEndpointMap()
    {
        return ssProxy.getTokenToEndpointMap();
    }

    public List<String> getLiveNodes()
    {
        return ssProxy.getLiveNodes();
    }

    public List<String> getJoiningNodes()
    {
        return ssProxy.getJoiningNodes();
    }

    public List<String> getLeavingNodes()
    {
        return ssProxy.getLeavingNodes();
    }

    public List<String> getMovingNodes()
    {
        return ssProxy.getMovingNodes();
    }

    public List<String> getUnreachableNodes()
    {
        return ssProxy.getUnreachableNodes();
    }

    public Map<String, String> getLoadMap()
    {
        return ssProxy.getLoadMap();
    }

    public Map<InetAddress, Float> getOwnership()
    {
        return ssProxy.getOwnership();
    }

    public Map<InetAddress, Float> effectiveOwnership(String keyspace) throws IllegalStateException
    {
        return ssProxy.effectiveOwnership(keyspace);
    }

    public CacheServiceMBean getCacheServiceMBean()
    {
        String cachePath = "org.apache.cassandra.db:type=Caches";

        try
        {
            return JMX.newMBeanProxy(mbeanServerConn, new ObjectName(cachePath), CacheServiceMBean.class);
        }
        catch (MalformedObjectNameException e)
        {
            throw new RuntimeException(e);
        }
    }

    public double[] getAndResetGCStats()
    {
        return gcProxy.getAndResetStats();
    }

    public Iterator<Map.Entry<String, ColumnFamilyStoreMBean>> getColumnFamilyStoreMBeanProxies()
    {
        try
        {
            return new ColumnFamilyStoreMBeanIterator(mbeanServerConn);
        }
        catch (MalformedObjectNameException e)
        {
            throw new RuntimeException("Invalid ObjectName? Please report this as a bug.", e);
        }
        catch (IOException e)
        {
            throw new RuntimeException("Could not retrieve list of stat mbeans.", e);
        }
    }

    public CompactionManagerMBean getCompactionManagerProxy()
    {
      return compactionProxy;
    }

    public List<String> getTokens()
    {
        return ssProxy.getTokens();
    }

    public List<String> getTokens(String endpoint)
    {
        try
        {
            return ssProxy.getTokens(endpoint);
        }
        catch (UnknownHostException e)
        {
            throw new RuntimeException(e);
        }
    }

    public String getLocalHostId()
    {
        return ssProxy.getLocalHostId();
    }

    public Map<String, String> getHostIdMap()
    {
        return ssProxy.getEndpointToHostId();
    }

    public String getLoadString()
    {
        return ssProxy.getLoadString();
    }

    public String getReleaseVersion()
    {
        return ssProxy.getReleaseVersion();
    }

    public int getCurrentGenerationNumber()
    {
        return ssProxy.getCurrentGenerationNumber();
    }

    public long getUptime()
    {
        return runtimeProxy.getUptime();
    }

    public MemoryUsage getHeapMemoryUsage()
    {
        return memProxy.getHeapMemoryUsage();
    }

    /**
     * Take a snapshot of all the keyspaces, optionally specifying only a specific column family.
     *
     * @param snapshotName the name of the snapshot.
     * @param table the table to snapshot or all on null
     * @param keyspaces the keyspaces to snapshot
     */
    public void takeSnapshot(String snapshotName, String table, String... keyspaces) throws IOException
    {
        if (table != null)
        {
            if (keyspaces.length != 1)
            {
                throw new IOException("When specifying the table for a snapshot, you must specify one and only one keyspace");
            }
            ssProxy.takeTableSnapshot(keyspaces[0], table, snapshotName);
        }
        else
            ssProxy.takeSnapshot(snapshotName, keyspaces);
    }

    /**
     * Take a snapshot of all column family from different keyspaces.
     *
     * @param snapshotName
     *            the name of the snapshot.
     * @param tableList
     *            list of columnfamily from different keyspace in the form of ks1.cf1 ks2.cf2
     */
    public void takeMultipleTableSnapshot(String snapshotName, String... tableList)
            throws IOException
    {
        if (null != tableList && tableList.length != 0)
        {
            ssProxy.takeMultipleTableSnapshot(snapshotName, tableList);
        }
        else
        {
            throw new IOException("The column family List  for a snapshot should not be empty or null");
        }

    }

    /**
     * Remove all the existing snapshots.
     */
    public void clearSnapshot(String tag, String... keyspaces) throws IOException
    {
        ssProxy.clearSnapshot(tag, keyspaces);
    }

    public Map<String, TabularData> getSnapshotDetails()
    {
        return ssProxy.getSnapshotDetails();
    }

    public long trueSnapshotsSize()
    {
        return ssProxy.trueSnapshotsSize();
    }

    public boolean isJoined()
    {
        return ssProxy.isJoined();
    }

    public boolean isDrained()
    {
        return ssProxy.isDrained();
    }

    public boolean isDraining()
    {
        return ssProxy.isDraining();
    }

    public boolean isBootstrapMode()
    {
        return ssProxy.isBootstrapMode();
    }

    public void joinRing() throws IOException
    {
        ssProxy.joinRing();
    }

    public void decommission() throws InterruptedException
    {
        ssProxy.decommission();
    }

    public void move(String newToken) throws IOException
    {
        ssProxy.move(newToken);
    }

    public void removeNode(String token)
    {
        ssProxy.removeNode(token);
    }

    public String getRemovalStatus()
    {
        return ssProxy.getRemovalStatus();
    }

    public void forceRemoveCompletion()
    {
        ssProxy.forceRemoveCompletion();
    }

    public void assassinateEndpoint(String address) throws UnknownHostException
    {
        gossProxy.assassinateEndpoint(address);
    }

    /**
     * Set the compaction threshold
     *
     * @param minimumCompactionThreshold minimum compaction threshold
     * @param maximumCompactionThreshold maximum compaction threshold
     */
    public void setCompactionThreshold(String ks, String cf, int minimumCompactionThreshold, int maximumCompactionThreshold)
    {
        ColumnFamilyStoreMBean cfsProxy = getCfsProxy(ks, cf);
        cfsProxy.setCompactionThresholds(minimumCompactionThreshold, maximumCompactionThreshold);
    }

    public void disableAutoCompaction(String ks, String ... tables) throws IOException
    {
        ssProxy.disableAutoCompaction(ks, tables);
    }

    public void enableAutoCompaction(String ks, String ... tableNames) throws IOException
    {
        ssProxy.enableAutoCompaction(ks, tableNames);
    }

    public void setIncrementalBackupsEnabled(boolean enabled)
    {
        ssProxy.setIncrementalBackupsEnabled(enabled);
    }

    public boolean isIncrementalBackupsEnabled()
    {
        return ssProxy.isIncrementalBackupsEnabled();
    }

    public void setCacheCapacities(int keyCacheCapacity, int rowCacheCapacity, int counterCacheCapacity)
    {
        CacheServiceMBean cacheMBean = getCacheServiceMBean();
        cacheMBean.setKeyCacheCapacityInMB(keyCacheCapacity);
        cacheMBean.setRowCacheCapacityInMB(rowCacheCapacity);
        cacheMBean.setCounterCacheCapacityInMB(counterCacheCapacity);
    }

    public void setCacheKeysToSave(int keyCacheKeysToSave, int rowCacheKeysToSave, int counterCacheKeysToSave)
    {
        CacheServiceMBean cacheMBean = getCacheServiceMBean();
        cacheMBean.setKeyCacheKeysToSave(keyCacheKeysToSave);
        cacheMBean.setRowCacheKeysToSave(rowCacheKeysToSave);
        cacheMBean.setCounterCacheKeysToSave(counterCacheKeysToSave);
    }

    public void setHintedHandoffThrottleInKB(int throttleInKB)
    {
        ssProxy.setHintedHandoffThrottleInKB(throttleInKB);
    }

    public List<InetAddress> getEndpoints(String keyspace, String cf, String key)
    {
        return ssProxy.getNaturalEndpoints(keyspace, cf, key);
    }

    public List<String> getSSTables(String keyspace, String cf, String key)
    {
        ColumnFamilyStoreMBean cfsProxy = getCfsProxy(keyspace, cf);
        return cfsProxy.getSSTablesForKey(key);
    }

    public Set<StreamState> getStreamStatus()
    {
        return Sets.newHashSet(Iterables.transform(streamProxy.getCurrentStreams(), new Function<CompositeData, StreamState>()
        {
            public StreamState apply(CompositeData input)
            {
                return StreamStateCompositeData.fromCompositeData(input);
            }
        }));
    }

    public String getOperationMode()
    {
        return ssProxy.getOperationMode();
    }

    public boolean isStarting()
    {
        return ssProxy.isStarting();
    }

    public void truncate(String keyspaceName, String tableName)
    {
        try
        {
            ssProxy.truncate(keyspaceName, tableName);
        }
        catch (TimeoutException e)
        {
            throw new RuntimeException("Error while executing truncate", e);
        }
        catch (IOException e)
        {
            throw new RuntimeException("Error while executing truncate", e);
        }
    }

    public EndpointSnitchInfoMBean getEndpointSnitchInfoProxy()
    {
        try
        {
            return JMX.newMBeanProxy(mbeanServerConn, new ObjectName("org.apache.cassandra.db:type=EndpointSnitchInfo"), EndpointSnitchInfoMBean.class);
        }
        catch (MalformedObjectNameException e)
        {
            throw new RuntimeException(e);
        }
    }

    public ColumnFamilyStoreMBean getCfsProxy(String ks, String cf)
    {
        ColumnFamilyStoreMBean cfsProxy = null;
        try
        {
            String type = cf.contains(".") ? "IndexColumnFamilies" : "ColumnFamilies";
            Set<ObjectName> beans = mbeanServerConn.queryNames(
                    new ObjectName("org.apache.cassandra.db:type=*" + type +",keyspace=" + ks + ",columnfamily=" + cf), null);

            if (beans.isEmpty())
                throw new MalformedObjectNameException("couldn't find that bean");
            assert beans.size() == 1;
            for (ObjectName bean : beans)
                cfsProxy = JMX.newMBeanProxy(mbeanServerConn, bean, ColumnFamilyStoreMBean.class);
        }
        catch (MalformedObjectNameException mone)
        {
            System.err.println("ColumnFamilyStore for " + ks + "/" + cf + " not found.");
            System.exit(1);
        }
        catch (IOException e)
        {
            System.err.println("ColumnFamilyStore for " + ks + "/" + cf + " not found: " + e);
            System.exit(1);
        }

        return cfsProxy;
    }

    public StorageProxyMBean getSpProxy()
    {
        return spProxy;
    }

<<<<<<< HEAD
=======
    public StorageServiceMBean getStorageService() {
        return ssProxy;
    }

>>>>>>> 1f72cc61
    public GossiperMBean getGossProxy()
    {
        return gossProxy;
    }

    public String getEndpoint()
    {
        Map<String, String> hostIdToEndpoint = ssProxy.getHostIdToEndpoint();
        return hostIdToEndpoint.get(ssProxy.getLocalHostId());
    }

    public String getDataCenter()
    {
        return getEndpointSnitchInfoProxy().getDatacenter();
    }

    public String getRack()
    {
        return getEndpointSnitchInfoProxy().getRack();
    }

    public List<String> getKeyspaces()
    {
        return ssProxy.getKeyspaces();
    }

    public List<String> getNonSystemKeyspaces()
    {
        return ssProxy.getNonSystemKeyspaces();
    }

    public List<String> getNonLocalStrategyKeyspaces()
    {
        return ssProxy.getNonLocalStrategyKeyspaces();
    }

    public String getClusterName()
    {
        return ssProxy.getClusterName();
    }

    public String getPartitioner()
    {
        return ssProxy.getPartitionerName();
    }

    public void disableHintedHandoff()
    {
        spProxy.setHintedHandoffEnabled(false);
    }

    public void enableHintedHandoff()
    {
        spProxy.setHintedHandoffEnabled(true);
    }

    public boolean isHandoffEnabled()
    {
        return spProxy.getHintedHandoffEnabled();
    }

    public void enableHintsForDC(String dc)
    {
        spProxy.enableHintsForDC(dc);
    }

    public void disableHintsForDC(String dc)
    {
        spProxy.disableHintsForDC(dc);
    }

    public Set<String> getHintedHandoffDisabledDCs()
    {
        return spProxy.getHintedHandoffDisabledDCs();
    }

    public void pauseHintsDelivery()
    {
        hhProxy.pauseHintsDelivery(true);
    }

    public void resumeHintsDelivery()
    {
        hhProxy.pauseHintsDelivery(false);
    }

    public void truncateHints(final String host)
    {
        hhProxy.deleteHintsForEndpoint(host);
    }

    public void truncateHints()
    {
        try
        {
            hhProxy.truncateAllHints();
        }
        catch (ExecutionException | InterruptedException e)
        {
            throw new RuntimeException("Error while executing truncate hints", e);
        }
    }

    public void refreshSizeEstimates()
    {
        try
        {
            ssProxy.refreshSizeEstimates();
        }
        catch (ExecutionException e)
        {
            throw new RuntimeException("Error while refreshing system.size_estimates", e);
        }
    }

    public void stopNativeTransport()
    {
        ssProxy.stopNativeTransport();
    }

    public void startNativeTransport()
    {
        ssProxy.startNativeTransport();
    }

    public boolean isNativeTransportRunning()
    {
        return ssProxy.isNativeTransportRunning();
    }

    public void stopGossiping()
    {
        ssProxy.stopGossiping();
    }

    public void startGossiping()
    {
        ssProxy.startGossiping();
    }

    public boolean isGossipRunning()
    {
        return ssProxy.isGossipRunning();
    }

    public void stopThriftServer()
    {
        ssProxy.stopRPCServer();
    }

    public void startThriftServer()
    {
        ssProxy.startRPCServer();
    }

    public boolean isThriftServerRunning()
    {
        return ssProxy.isRPCServerRunning();
    }

    public void stopCassandraDaemon()
    {
        ssProxy.stopDaemon();
    }

    public boolean isInitialized()
    {
        return ssProxy.isInitialized();
    }

    public void setCompactionThroughput(int value)
    {
        ssProxy.setCompactionThroughputMbPerSec(value);
    }

    public int getCompactionThroughput()
    {
        return ssProxy.getCompactionThroughputMbPerSec();
    }

    public int getStreamThroughput()
    {
        return ssProxy.getStreamThroughputMbPerSec();
    }

    public int getInterDCStreamThroughput()
    {
        return ssProxy.getInterDCStreamThroughputMbPerSec();
    }

    public double getTraceProbability()
    {
        return ssProxy.getTraceProbability();
    }

    public int getExceptionCount()
    {
        return (int)StorageMetrics.exceptions.getCount();
    }

    public Map<String, Integer> getDroppedMessages()
    {
        return msProxy.getDroppedMessages();
    }

    public void loadNewSSTables(String ksName, String cfName)
    {
        ssProxy.loadNewSSTables(ksName, cfName);
    }

    public void rebuildIndex(String ksName, String cfName, String... idxNames)
    {
        ssProxy.rebuildSecondaryIndex(ksName, cfName, idxNames);
    }

    public String getGossipInfo()
    {
        return fdProxy.getAllEndpointStates();
    }

    public void stop(String string)
    {
        compactionProxy.stopCompaction(string);
    }

    public void stopById(String compactionId)
    {
        compactionProxy.stopCompactionById(compactionId);
    }

    public void setStreamThroughput(int value)
    {
        ssProxy.setStreamThroughputMbPerSec(value);
    }

    public void setInterDCStreamThroughput(int value)
    {
        ssProxy.setInterDCStreamThroughputMbPerSec(value);
    }

    public void setTraceProbability(double value)
    {
        ssProxy.setTraceProbability(value);
    }

    public String getSchemaVersion()
    {
        return ssProxy.getSchemaVersion();
    }

    public List<String> describeRing(String keyspaceName) throws IOException
    {
        return ssProxy.describeRingJMX(keyspaceName);
    }

    public void rebuild(String sourceDc)
    {
        ssProxy.rebuild(sourceDc);
    }

    public List<String> sampleKeyRange()
    {
        return ssProxy.sampleKeyRange();
    }

    public void resetLocalSchema() throws IOException
    {
        ssProxy.resetLocalSchema();
    }

    public void reloadLocalSchema()
    {
        ssProxy.reloadLocalSchema();
    }

    public boolean isFailed()
    {
        return failed;
    }

    public long getReadRepairAttempted()
    {
        return spProxy.getReadRepairAttempted();
    }

    public long getReadRepairRepairedBlocking()
    {
        return spProxy.getReadRepairRepairedBlocking();
    }

    public long getReadRepairRepairedBackground()
    {
        return spProxy.getReadRepairRepairedBackground();
    }

    // JMX getters for the o.a.c.metrics API below.
    /**
     * Retrieve cache metrics based on the cache type (KeyCache, RowCache, or CounterCache)
     * @param cacheType KeyCach, RowCache, or CounterCache
     * @param metricName Capacity, Entries, HitRate, Size, Requests or Hits.
     */
    public Object getCacheMetric(String cacheType, String metricName)
    {
        try
        {
            switch(metricName)
            {
                case "Capacity":
                case "Entries":
                case "HitRate":
                case "Size":
                    return JMX.newMBeanProxy(mbeanServerConn,
                            new ObjectName("org.apache.cassandra.metrics:type=Cache,scope=" + cacheType + ",name=" + metricName),
                            CassandraMetricsRegistry.JmxGaugeMBean.class).getValue();
                case "Requests":
                case "Hits":
                    return JMX.newMBeanProxy(mbeanServerConn,
                            new ObjectName("org.apache.cassandra.metrics:type=Cache,scope=" + cacheType + ",name=" + metricName),
                            CassandraMetricsRegistry.JmxMeterMBean.class).getCount();
                default:
                    throw new RuntimeException("Unknown cache metric name.");

            }
        }
        catch (MalformedObjectNameException e)
        {
            throw new RuntimeException(e);
        }
    }

    public Object getThreadPoolMetric(String pathName, String poolName, String metricName)
    {
        return ThreadPoolMetrics.getJmxMetric(mbeanServerConn, pathName, poolName, metricName);
    }

    /**
     * Retrieve threadpool paths and names for threadpools with metrics.
     * @return Multimap from path (internal, request, etc.) to name
     */
    public Multimap<String, String> getThreadPools()
    {
        return ThreadPoolMetrics.getJmxThreadPools(mbeanServerConn);
    }

    /**
     * Retrieve ColumnFamily metrics
     * @param ks Keyspace for which stats are to be displayed.
     * @param cf ColumnFamily for which stats are to be displayed.
     * @param metricName View {@link TableMetrics}.
     */
    public Object getColumnFamilyMetric(String ks, String cf, String metricName)
    {
        try
        {
            String type = cf.contains(".") ? "IndexTable" : "Table";
            ObjectName oName = new ObjectName(String.format("org.apache.cassandra.metrics:type=%s,keyspace=%s,scope=%s,name=%s", type, ks, cf, metricName));
            switch(metricName)
            {
                case "BloomFilterDiskSpaceUsed":
                case "BloomFilterFalsePositives":
                case "BloomFilterFalseRatio":
                case "BloomFilterOffHeapMemoryUsed":
                case "IndexSummaryOffHeapMemoryUsed":
                case "CompressionMetadataOffHeapMemoryUsed":
                case "CompressionRatio":
                case "EstimatedColumnCountHistogram":
                case "EstimatedPartitionSizeHistogram":
                case "EstimatedPartitionCount":
                case "KeyCacheHitRate":
                case "LiveSSTableCount":
                case "MaxPartitionSize":
                case "MeanPartitionSize":
                case "MemtableColumnsCount":
                case "MemtableLiveDataSize":
                case "MemtableOffHeapSize":
                case "MinPartitionSize":
                case "RecentBloomFilterFalsePositives":
                case "RecentBloomFilterFalseRatio":
                case "SnapshotsSize":
                    return JMX.newMBeanProxy(mbeanServerConn, oName, CassandraMetricsRegistry.JmxGaugeMBean.class).getValue();
                case "LiveDiskSpaceUsed":
                case "MemtableSwitchCount":
                case "SpeculativeRetries":
                case "TotalDiskSpaceUsed":
                case "WriteTotalLatency":
                case "ReadTotalLatency":
                case "PendingFlushes":
                    return JMX.newMBeanProxy(mbeanServerConn, oName, CassandraMetricsRegistry.JmxCounterMBean.class).getCount();
                case "CoordinatorReadLatency":
                case "CoordinatorScanLatency":
                case "ReadLatency":
                case "WriteLatency":
                    return JMX.newMBeanProxy(mbeanServerConn, oName, CassandraMetricsRegistry.JmxTimerMBean.class);
                case "LiveScannedHistogram":
                case "SSTablesPerReadHistogram":
                case "TombstoneScannedHistogram":
                    return JMX.newMBeanProxy(mbeanServerConn, oName, CassandraMetricsRegistry.JmxHistogramMBean.class);
                default:
                    throw new RuntimeException("Unknown table metric " + metricName);
            }
        }
        catch (MalformedObjectNameException e)
        {
            throw new RuntimeException(e);
        }
    }

    /**
     * Retrieve Proxy metrics
     * @param scope RangeSlice, Read or Write
     */
    public CassandraMetricsRegistry.JmxTimerMBean getProxyMetric(String scope)
    {
        try
        {
            return JMX.newMBeanProxy(mbeanServerConn,
                    new ObjectName("org.apache.cassandra.metrics:type=ClientRequest,scope=" + scope + ",name=Latency"),
                    CassandraMetricsRegistry.JmxTimerMBean.class);
        }
        catch (MalformedObjectNameException e)
        {
            throw new RuntimeException(e);
        }
    }

    /**
     * Retrieve Proxy metrics
     * @param metricName CompletedTasks, PendingTasks, BytesCompacted or TotalCompactionsCompleted.
     */
    public Object getCompactionMetric(String metricName)
    {
        try
        {
            switch(metricName)
            {
                case "BytesCompacted":
                    return JMX.newMBeanProxy(mbeanServerConn,
                            new ObjectName("org.apache.cassandra.metrics:type=Compaction,name=" + metricName),
                            CassandraMetricsRegistry.JmxCounterMBean.class);
                case "CompletedTasks":
                case "PendingTasks":
                    return JMX.newMBeanProxy(mbeanServerConn,
                            new ObjectName("org.apache.cassandra.metrics:type=Compaction,name=" + metricName),
                            CassandraMetricsRegistry.JmxGaugeMBean.class).getValue();
                case "TotalCompactionsCompleted":
                    return JMX.newMBeanProxy(mbeanServerConn,
                            new ObjectName("org.apache.cassandra.metrics:type=Compaction,name=" + metricName),
                            CassandraMetricsRegistry.JmxMeterMBean.class);
                default:
                    throw new RuntimeException("Unknown compaction metric.");
            }
        }
        catch (MalformedObjectNameException e)
        {
            throw new RuntimeException(e);
        }
    }

    /**
     * Retrieve Proxy metrics
     * @param metricName Exceptions, Load, TotalHints or TotalHintsInProgress.
     */
    public long getStorageMetric(String metricName)
    {
        try
        {
            return JMX.newMBeanProxy(mbeanServerConn,
                    new ObjectName("org.apache.cassandra.metrics:type=Storage,name=" + metricName),
                    CassandraMetricsRegistry.JmxCounterMBean.class).getCount();
        }
        catch (MalformedObjectNameException e)
        {
            throw new RuntimeException(e);
        }
    }

    public double[] metricPercentilesAsArray(CassandraMetricsRegistry.JmxHistogramMBean metric)
    {
        return new double[]{ metric.get50thPercentile(),
                metric.get75thPercentile(),
                metric.get95thPercentile(),
                metric.get98thPercentile(),
                metric.get99thPercentile(),
                metric.getMin(),
                metric.getMax()};
    }

    public double[] metricPercentilesAsArray(CassandraMetricsRegistry.JmxTimerMBean metric)
    {
        return new double[]{ metric.get50thPercentile(),
                metric.get75thPercentile(),
                metric.get95thPercentile(),
                metric.get98thPercentile(),
                metric.get99thPercentile(),
                metric.getMin(),
                metric.getMax()};
    }

    public TabularData getCompactionHistory()
    {
        return compactionProxy.getCompactionHistory();
    }

    public void reloadTriggers()
    {
        spProxy.reloadTriggerClasses();
    }

    public void setLoggingLevel(String classQualifier, String level)
    {
        try
        {
            ssProxy.setLoggingLevel(classQualifier, level);
        }
        catch (Exception e)
        {
          throw new RuntimeException("Error setting log for " + classQualifier +" on level " + level +". Please check logback configuration and ensure to have <jmxConfigurator /> set", e);
        }
    }

    public Map<String, String> getLoggingLevels()
    {
        return ssProxy.getLoggingLevels();
    }

    public void resumeBootstrap(PrintStream out) throws IOException
    {
        BootstrapMonitor monitor = new BootstrapMonitor(out);
        try
        {
            if (jmxc != null)
                jmxc.addConnectionNotificationListener(monitor, null, null);
            ssProxy.addNotificationListener(monitor, null, null);
            if (ssProxy.resumeBootstrap())
            {
                out.println("Resuming bootstrap");
                monitor.awaitCompletion();
            }
            else
            {
                out.println("Node is already bootstrapped.");
            }
        }
        catch (Exception e)
        {
            throw new IOException(e);
        }
        finally
        {
            try
            {
                ssProxy.removeNotificationListener(monitor);
                if (jmxc != null)
                    jmxc.removeConnectionNotificationListener(monitor);
            }
            catch (Throwable e)
            {
                out.println("Exception occurred during clean-up. " + e);
            }
        }
    }

    public void replayBatchlog() throws IOException
    {
        try
        {
            bmProxy.forceBatchlogReplay();
        }
        catch (Exception e)
        {
            throw new IOException(e);
        }
    }

    public TabularData getFailureDetectorPhilValues()
    {
        try
        {
            return fdProxy.getPhiValues();
        }
        catch (OpenDataException e)
        {
            throw new RuntimeException(e);
        }
    }

    public MessagingServiceMBean getMessagingServiceProxy()
    {
        return msProxy;
    }
}

class ColumnFamilyStoreMBeanIterator implements Iterator<Map.Entry<String, ColumnFamilyStoreMBean>>
{
    private MBeanServerConnection mbeanServerConn;
    Iterator<Entry<String, ColumnFamilyStoreMBean>> mbeans;

    public ColumnFamilyStoreMBeanIterator(MBeanServerConnection mbeanServerConn)
        throws MalformedObjectNameException, NullPointerException, IOException
    {
        this.mbeanServerConn = mbeanServerConn;
        List<Entry<String, ColumnFamilyStoreMBean>> cfMbeans = getCFSMBeans(mbeanServerConn, "ColumnFamilies");
        cfMbeans.addAll(getCFSMBeans(mbeanServerConn, "IndexColumnFamilies"));
        Collections.sort(cfMbeans, new Comparator<Entry<String, ColumnFamilyStoreMBean>>()
        {
            public int compare(Entry<String, ColumnFamilyStoreMBean> e1, Entry<String, ColumnFamilyStoreMBean> e2)
            {
                //compare keyspace, then CF name, then normal vs. index
                int keyspaceNameCmp = e1.getKey().compareTo(e2.getKey());
                if(keyspaceNameCmp != 0)
                    return keyspaceNameCmp;

                // get CF name and split it for index name
                String e1CF[] = e1.getValue().getColumnFamilyName().split("\\.");
                String e2CF[] = e2.getValue().getColumnFamilyName().split("\\.");
                assert e1CF.length <= 2 && e2CF.length <= 2 : "unexpected split count for table name";

                //if neither are indexes, just compare CF names
                if(e1CF.length == 1 && e2CF.length == 1)
                    return e1CF[0].compareTo(e2CF[0]);

                //check if it's the same CF
                int cfNameCmp = e1CF[0].compareTo(e2CF[0]);
                if(cfNameCmp != 0)
                    return cfNameCmp;

                // if both are indexes (for the same CF), compare them
                if(e1CF.length == 2 && e2CF.length == 2)
                    return e1CF[1].compareTo(e2CF[1]);

                //if length of e1CF is 1, it's not an index, so sort it higher
                return e1CF.length == 1 ? 1 : -1;
            }
        });
        mbeans = cfMbeans.iterator();
    }

    private List<Entry<String, ColumnFamilyStoreMBean>> getCFSMBeans(MBeanServerConnection mbeanServerConn, String type)
            throws MalformedObjectNameException, IOException
    {
        ObjectName query = new ObjectName("org.apache.cassandra.db:type=" + type +",*");
        Set<ObjectName> cfObjects = mbeanServerConn.queryNames(query, null);
        List<Entry<String, ColumnFamilyStoreMBean>> mbeans = new ArrayList<Entry<String, ColumnFamilyStoreMBean>>(cfObjects.size());
        for(ObjectName n : cfObjects)
        {
            String keyspaceName = n.getKeyProperty("keyspace");
            ColumnFamilyStoreMBean cfsProxy = JMX.newMBeanProxy(mbeanServerConn, n, ColumnFamilyStoreMBean.class);
            mbeans.add(new AbstractMap.SimpleImmutableEntry<String, ColumnFamilyStoreMBean>(keyspaceName, cfsProxy));
        }
        return mbeans;
    }

    public boolean hasNext()
    {
        return mbeans.hasNext();
    }

    public Entry<String, ColumnFamilyStoreMBean> next()
    {
        return mbeans.next();
    }

    public void remove()
    {
        throw new UnsupportedOperationException();
    }
}<|MERGE_RESOLUTION|>--- conflicted
+++ resolved
@@ -819,13 +819,10 @@
         return spProxy;
     }
 
-<<<<<<< HEAD
-=======
     public StorageServiceMBean getStorageService() {
         return ssProxy;
     }
 
->>>>>>> 1f72cc61
     public GossiperMBean getGossProxy()
     {
         return gossProxy;
