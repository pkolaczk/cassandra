--- conflicted
+++ resolved
@@ -60,17 +60,11 @@
 
     private NettyStreamingChannel create(OutboundConnectionSettings template, int messagingVersion, StreamingChannel.Kind kind) throws IOException
     {
-<<<<<<< HEAD
-        // Connect to secure port for all peers if ServerEncryptionOptions is configured other than 'none'
-        // When 'all', 'dc' and 'rack', server nodes always have SSL port open, and since thin client like sstableloader
-        // does not know which node is in which dc/rack, connecting to SSL port is always the option. 
-=======
         // storage port can handle both encrypted and unencrypted traffic from 4.0
         // so from sstableloader's point of view we can use just storage port for both cases
 
         template = template.withConnectTo(template.to.withPort(storagePort));
 
->>>>>>> 2531dd1e
         if (encryptionOptions != null && encryptionOptions.internode_encryption != EncryptionOptions.ServerEncryptionOptions.InternodeEncryption.none)
             template = template.withEncryption(encryptionOptions);
 
