--- conflicted
+++ resolved
@@ -139,12 +139,8 @@
 
         List<Token> boundaries = new ArrayList<>();
         BigInteger sum = BigInteger.ZERO;
-<<<<<<< HEAD
+        BigInteger tokensLeft = totalTokens;
         for (WeightedRange weightedRange : weightedRanges)
-=======
-        BigInteger tokensLeft = totalTokens;
-        for (Range<Token> r : localRanges)
->>>>>>> 9213335f
         {
             BigInteger currentRangeWidth = weightedRange.totalTokens(this);
             BigInteger left = valueForToken(weightedRange.left());
