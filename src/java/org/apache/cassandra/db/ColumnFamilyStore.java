--- conflicted
+++ resolved
@@ -910,7 +910,7 @@
         final OpOrder.Barrier writeBarrier;
         final CountDownLatch latch = new CountDownLatch(1);
         final ReplayPosition lastReplayPosition;
-        volatile FSWriteError flushFailure = null;
+        volatile Throwable flushFailure = null;
 
         private PostFlush(boolean flushSecondaryIndexes, OpOrder.Barrier writeBarrier, ReplayPosition lastReplayPosition)
         {
@@ -955,7 +955,7 @@
             metric.pendingFlushes.dec();
 
             if (flushFailure != null)
-                throw flushFailure;
+                throw Throwables.propagate(flushFailure);
         }
     }
 
@@ -1059,90 +1059,100 @@
             {
                 for (Memtable memtable : memtables)
                 {
-                    // flush the memtable
-                    MoreExecutors.sameThreadExecutor().execute(memtable.flushRunnable());
-                    reclaim(memtable);
+                    flushMemtable(memtable);
                 }
             }
-            catch (FSWriteError e)
-            {
-<<<<<<< HEAD
-                List<Future<SSTableMultiWriter>> futures = new ArrayList<>();
-                long totalBytesOnDisk = 0;
-                long maxBytesOnDisk = 0;
-                long minBytesOnDisk = Long.MAX_VALUE;
-                List<SSTableReader> sstables = new ArrayList<>();
-                try (LifecycleTransaction txn = LifecycleTransaction.offline(OperationType.FLUSH))
+            catch (Throwable t)
+            {
+                JVMStabilityInspector.inspectThrowable(t);
+                postFlush.flushFailure = t;
+            }
+            // signal the post-flush we've done our work
+            postFlush.latch.countDown();
+        }
+
+        public void flushMemtable(Memtable memtable)
+        {
+            List<Future<SSTableMultiWriter>> futures = new ArrayList<>();
+            long totalBytesOnDisk = 0;
+            long maxBytesOnDisk = 0;
+            long minBytesOnDisk = Long.MAX_VALUE;
+            List<SSTableReader> sstables = new ArrayList<>();
+            try (LifecycleTransaction txn = LifecycleTransaction.offline(OperationType.FLUSH))
+            {
+                List<Memtable.FlushRunnable> flushRunnables = null;
+                List<SSTableMultiWriter> flushResults = null;
+
+                try
                 {
                     // flush the memtable
-                    List<Memtable.FlushRunnable> flushRunnables = memtable.flushRunnables(txn);
+                    flushRunnables = memtable.flushRunnables(txn);
 
                     for (int i = 0; i < flushRunnables.size(); i++)
                         futures.add(perDiskflushExecutors[i].submit(flushRunnables.get(i)));
 
-                    List<SSTableMultiWriter> flushResults = Lists.newArrayList(FBUtilities.waitOnFutures(futures));
-
-                    try
+                    flushResults = Lists.newArrayList(FBUtilities.waitOnFutures(futures));
+                }
+                catch (Throwable t)
+                {
+                    t = memtable.abortRunnables(flushRunnables, t);
+                    t = txn.abort(t);
+                    throw Throwables.propagate(t);
+                }
+
+                try
+                {
+                    Iterator<SSTableMultiWriter> writerIterator = flushResults.iterator();
+                    while (writerIterator.hasNext())
                     {
-                        Iterator<SSTableMultiWriter> writerIterator = flushResults.iterator();
-                        while (writerIterator.hasNext())
+                        @SuppressWarnings("resource")
+                        SSTableMultiWriter writer = writerIterator.next();
+                        if (writer.getFilePointer() > 0)
                         {
-                            @SuppressWarnings("resource")
-                            SSTableMultiWriter writer = writerIterator.next();
-                            if (writer.getFilePointer() > 0)
-                            {
-                                writer.setOpenResult(true).prepareToCommit();
-                            }
-                            else
-                            {
-                                maybeFail(writer.abort(null));
-                                writerIterator.remove();
-                            }
+                            writer.setOpenResult(true).prepareToCommit();
                         }
-                    }
-                    catch (Throwable t)
-                    {
-                        for (SSTableMultiWriter writer : flushResults)
-                            t = writer.abort(t);
-                        t = txn.abort(t);
-                        Throwables.propagate(t);
-                    }
-
-                    txn.prepareToCommit();
-
-                    Throwable accumulate = null;
-                    for (SSTableMultiWriter writer : flushResults)
-                        accumulate = writer.commit(accumulate);
-
-                    maybeFail(txn.commit(accumulate));
-
-                    for (SSTableMultiWriter writer : flushResults)
-                    {
-                        Collection<SSTableReader> flushedSSTables = writer.finished();
-                        for (SSTableReader sstable : flushedSSTables)
+                        else
                         {
-                            if (sstable != null)
-                            {
-                                sstables.add(sstable);
-                                long size = sstable.bytesOnDisk();
-                                totalBytesOnDisk += size;
-                                maxBytesOnDisk = Math.max(maxBytesOnDisk, size);
-                                minBytesOnDisk = Math.min(minBytesOnDisk, size);
-                            }
+                            maybeFail(writer.abort(null));
+                            writerIterator.remove();
                         }
                     }
                 }
-                memtable.cfs.replaceFlushed(memtable, sstables);
-                reclaim(memtable);
-                logger.debug("Flushed to {} ({} sstables, {} bytes), biggest {} bytes, smallest {} bytes", sstables, sstables.size(), totalBytesOnDisk, maxBytesOnDisk, minBytesOnDisk);
-=======
-                JVMStabilityInspector.inspectThrowable(e);
-                // If we weren't killed, try to continue work but do not allow CommitLog to be discarded.
-                postFlush.flushFailure = e;
->>>>>>> bd4cab24
-            }
-            // signal the post-flush we've done our work
-            postFlush.latch.countDown();
+                catch (Throwable t)
+                {
+                    for (SSTableMultiWriter writer : flushResults)
+                        t = writer.abort(t);
+                    t = txn.abort(t);
+                    Throwables.propagate(t);
+                }
+
+                txn.prepareToCommit();
+
+                Throwable accumulate = null;
+                for (SSTableMultiWriter writer : flushResults)
+                    accumulate = writer.commit(accumulate);
+
+                maybeFail(txn.commit(accumulate));
+
+                for (SSTableMultiWriter writer : flushResults)
+                {
+                    Collection<SSTableReader> flushedSSTables = writer.finished();
+                    for (SSTableReader sstable : flushedSSTables)
+                    {
+                        if (sstable != null)
+                        {
+                            sstables.add(sstable);
+                            long size = sstable.bytesOnDisk();
+                            totalBytesOnDisk += size;
+                            maxBytesOnDisk = Math.max(maxBytesOnDisk, size);
+                            minBytesOnDisk = Math.min(minBytesOnDisk, size);
+                        }
+                    }
+                }
+            }
+            memtable.cfs.replaceFlushed(memtable, sstables);
+            reclaim(memtable);
+            logger.debug("Flushed to {} ({} sstables, {} bytes), biggest {} bytes, smallest {} bytes", sstables, sstables.size(), totalBytesOnDisk, maxBytesOnDisk, minBytesOnDisk);
         }
 
         private void reclaim(final Memtable memtable)
