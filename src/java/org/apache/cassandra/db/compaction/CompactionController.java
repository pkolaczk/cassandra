/*
 * Licensed to the Apache Software Foundation (ASF) under one
 * or more contributor license agreements.  See the NOTICE file
 * distributed with this work for additional information
 * regarding copyright ownership.  The ASF licenses this file
 * to you under the Apache License, Version 2.0 (the
 * "License"); you may not use this file except in compliance
 * with the License.  You may obtain a copy of the License at
 *
 *     http://www.apache.org/licenses/LICENSE-2.0
 *
 * Unless required by applicable law or agreed to in writing, software
 * distributed under the License is distributed on an "AS IS" BASIS,
 * WITHOUT WARRANTIES OR CONDITIONS OF ANY KIND, either express or implied.
 * See the License for the specific language governing permissions and
 * limitations under the License.
 */
package org.apache.cassandra.db.compaction;

import java.util.*;
import java.util.function.Predicate;

import org.apache.cassandra.db.Memtable;
<<<<<<< HEAD
import org.apache.cassandra.db.rows.UnfilteredRowIterator;

import com.google.common.base.Predicates;
=======
>>>>>>> eb41380c
import com.google.common.collect.Iterables;
import com.google.common.util.concurrent.RateLimiter;

import org.apache.cassandra.db.partitions.Partition;
import org.apache.cassandra.io.sstable.format.SSTableReader;
import org.apache.cassandra.io.util.FileDataInput;
import org.apache.cassandra.io.util.FileUtils;
import org.apache.cassandra.schema.CompactionParams.TombstoneOption;

import org.slf4j.Logger;
import org.slf4j.LoggerFactory;

import org.apache.cassandra.db.*;
import org.apache.cassandra.utils.AlwaysPresentFilter;
import org.apache.cassandra.utils.OverlapIterator;
import org.apache.cassandra.utils.concurrent.Refs;

import static org.apache.cassandra.db.lifecycle.SSTableIntervalTree.buildIntervals;

/**
 * Manage compaction options.
 */
public class CompactionController implements AutoCloseable
{
    private static final Logger logger = LoggerFactory.getLogger(CompactionController.class);
    static final boolean NEVER_PURGE_TOMBSTONES = Boolean.getBoolean("cassandra.never_purge_tombstones");

    public final ColumnFamilyStore cfs;
    private final boolean compactingRepaired;
    // note that overlapIterator and overlappingSSTables will be null if NEVER_PURGE_TOMBSTONES is set - this is a
    // good thing so that noone starts using them and thinks that if overlappingSSTables is empty, there
    // is no overlap.
    private Refs<SSTableReader> overlappingSSTables;
    private OverlapIterator<PartitionPosition, SSTableReader> overlapIterator;
    private final Iterable<SSTableReader> compacting;
    private final RateLimiter limiter;
    private final long minTimestamp;
    final TombstoneOption tombstoneOption;
    final Map<SSTableReader, FileDataInput> openDataFiles = new HashMap<>();

    public final int gcBefore;

    protected CompactionController(ColumnFamilyStore cfs, int maxValue)
    {
        this(cfs, null, maxValue);
    }

    public CompactionController(ColumnFamilyStore cfs, Set<SSTableReader> compacting, int gcBefore)
    {
        this(cfs, compacting, gcBefore, null,
             cfs.getCompactionStrategyManager().getCompactionParams().tombstoneOption());
    }

    public CompactionController(ColumnFamilyStore cfs, Set<SSTableReader> compacting, int gcBefore, RateLimiter limiter, TombstoneOption tombstoneOption)
    {
        assert cfs != null;
        this.cfs = cfs;
        this.gcBefore = gcBefore;
        this.compacting = compacting;
        this.limiter = limiter;
        compactingRepaired = compacting != null && compacting.stream().allMatch(SSTableReader::isRepaired);
        this.tombstoneOption = tombstoneOption;
        this.minTimestamp = compacting != null && !compacting.isEmpty()       // check needed for test
                          ? compacting.stream().mapToLong(SSTableReader::getMinTimestamp).min().getAsLong()
                          : 0;
        refreshOverlaps();
        if (NEVER_PURGE_TOMBSTONES)
            logger.warn("You are running with -Dcassandra.never_purge_tombstones=true, this is dangerous!");
    }

    public void maybeRefreshOverlaps()
    {
        if (NEVER_PURGE_TOMBSTONES)
        {
            logger.debug("not refreshing overlaps - running with -Dcassandra.never_purge_tombstones=true");
            return;
        }

        for (SSTableReader reader : overlappingSSTables)
        {
            if (reader.isMarkedCompacted())
            {
                refreshOverlaps();
                return;
            }
        }
    }

    private void refreshOverlaps()
    {
        if (NEVER_PURGE_TOMBSTONES)
            return;

        if (this.overlappingSSTables != null)
            close();

        if (compacting == null)
            overlappingSSTables = Refs.tryRef(Collections.<SSTableReader>emptyList());
        else
            overlappingSSTables = cfs.getAndReferenceOverlappingLiveSSTables(compacting);
        this.overlapIterator = new OverlapIterator<>(buildIntervals(overlappingSSTables));
    }

    public Set<SSTableReader> getFullyExpiredSSTables()
    {
        return getFullyExpiredSSTables(cfs, compacting, overlappingSSTables, gcBefore);
    }

    /**
     * Finds expired sstables
     *
     * works something like this;
     * 1. find "global" minTimestamp of overlapping sstables, compacting sstables and memtables containing any non-expired data
     * 2. build a list of fully expired candidates
     * 3. check if the candidates to be dropped actually can be dropped {@code (maxTimestamp < global minTimestamp)}
     *    - if not droppable, remove from candidates
     * 4. return candidates.
     *
     * @param cfStore
     * @param compacting we take the drop-candidates from this set, it is usually the sstables included in the compaction
     * @param overlapping the sstables that overlap the ones in compacting.
     * @param gcBefore
     * @return
     */
    public static Set<SSTableReader> getFullyExpiredSSTables(ColumnFamilyStore cfStore, Iterable<SSTableReader> compacting, Iterable<SSTableReader> overlapping, int gcBefore)
    {
        logger.trace("Checking droppable sstables in {}", cfStore);

        if (NEVER_PURGE_TOMBSTONES || compacting == null)
            return Collections.<SSTableReader>emptySet();

        if (cfStore.getCompactionStrategyManager().onlyPurgeRepairedTombstones() && !Iterables.all(compacting, SSTableReader::isRepaired))
            return Collections.emptySet();

        List<SSTableReader> candidates = new ArrayList<>();

        long minTimestamp = Long.MAX_VALUE;

        for (SSTableReader sstable : overlapping)
        {
            // Overlapping might include fully expired sstables. What we care about here is
            // the min timestamp of the overlapping sstables that actually contain live data.
            if (sstable.getSSTableMetadata().maxLocalDeletionTime >= gcBefore)
                minTimestamp = Math.min(minTimestamp, sstable.getMinTimestamp());
        }

        for (SSTableReader candidate : compacting)
        {
            if (candidate.getSSTableMetadata().maxLocalDeletionTime < gcBefore)
                candidates.add(candidate);
            else
                minTimestamp = Math.min(minTimestamp, candidate.getMinTimestamp());
        }

        for (Memtable memtable : cfStore.getTracker().getView().getAllMemtables())
            minTimestamp = Math.min(minTimestamp, memtable.getMinTimestamp());

        // At this point, minTimestamp denotes the lowest timestamp of any relevant
        // SSTable or Memtable that contains a constructive value. candidates contains all the
        // candidates with no constructive values. The ones out of these that have
        // (getMaxTimestamp() < minTimestamp) serve no purpose anymore.

        Iterator<SSTableReader> iterator = candidates.iterator();
        while (iterator.hasNext())
        {
            SSTableReader candidate = iterator.next();
            if (candidate.getMaxTimestamp() >= minTimestamp)
            {
                iterator.remove();
            }
            else
            {
               logger.trace("Dropping expired SSTable {} (maxLocalDeletionTime={}, gcBefore={})",
                        candidate, candidate.getSSTableMetadata().maxLocalDeletionTime, gcBefore);
            }
        }
        return new HashSet<>(candidates);
    }

    public String getKeyspace()
    {
        return cfs.keyspace.getName();
    }

    public String getColumnFamily()
    {
        return cfs.name;
    }

    /**
     * @param key
     * @return a predicate for whether tombstones marked for deletion at the given time for the given partition are
     * purgeable; we calculate this by checking whether the deletion time is less than the min timestamp of all SSTables
     * containing his partition and not participating in the compaction. This means there isn't any data in those
     * sstables that might still need to be suppressed by a tombstone at this timestamp.
     */
    public Predicate<Long> getPurgeEvaluator(DecoratedKey key)
    {
<<<<<<< HEAD
        if (NEVER_PURGE_TOMBSTONES || !compactingRepaired())
            return Long.MIN_VALUE;
=======
        if (!compactingRepaired() || NEVER_PURGE_TOMBSTONES)
            return time -> false;
>>>>>>> eb41380c

        overlapIterator.update(key);
        Set<SSTableReader> filteredSSTables = overlapIterator.overlaps();
        Iterable<Memtable> memtables = cfs.getTracker().getView().getAllMemtables();
        long minTimestampSeen = Long.MAX_VALUE;
        boolean hasTimestamp = false;

        for (SSTableReader sstable : filteredSSTables)
        {
            // if we don't have bloom filter(bf_fp_chance=1.0 or filter file is missing),
            // we check index file instead.
<<<<<<< HEAD
            if ((sstable.getBloomFilter() instanceof AlwaysPresentFilter && sstable.getPosition(key, SSTableReader.Operator.EQ, false) != null)
                || sstable.getBloomFilter().isPresent(key))
                min = Math.min(min, sstable.getMinTimestamp());
=======
            if (sstable.getBloomFilter() instanceof AlwaysPresentFilter && sstable.getPosition(key, SSTableReader.Operator.EQ, false) != null
                || sstable.getBloomFilter().isPresent(key))
            {
                minTimestampSeen = Math.min(minTimestampSeen, sstable.getMinTimestamp());
                hasTimestamp = true;
            }
>>>>>>> eb41380c
        }

        for (Memtable memtable : memtables)
        {
            Partition partition = memtable.getPartition(key);
            if (partition != null)
            {
                minTimestampSeen = Math.min(minTimestampSeen, partition.stats().minTimestamp);
                hasTimestamp = true;
            }
        }

        if (!hasTimestamp)
            return time -> true;
        else
        {
            final long finalTimestamp = minTimestampSeen;
            return time -> time < finalTimestamp;
        }
    }

    public void close()
    {
        if (overlappingSSTables != null)
            overlappingSSTables.release();

        FileUtils.closeQuietly(openDataFiles.values());
        openDataFiles.clear();
    }

    public boolean compactingRepaired()
    {
        return !cfs.getCompactionStrategyManager().onlyPurgeRepairedTombstones() || compactingRepaired;
    }

    boolean provideTombstoneSources()
    {
        return tombstoneOption != TombstoneOption.NONE;
    }

    // caller must close iterators
    public Iterable<UnfilteredRowIterator> shadowSources(DecoratedKey key, boolean tombstoneOnly)
    {
        if (!provideTombstoneSources() || !compactingRepaired() || NEVER_PURGE_TOMBSTONES)
            return null;
        overlapIterator.update(key);
        return Iterables.filter(Iterables.transform(overlapIterator.overlaps(),
                                                    reader -> getShadowIterator(reader, key, tombstoneOnly)),
                                Predicates.notNull());
    }

    @SuppressWarnings("resource") // caller to close
    private UnfilteredRowIterator getShadowIterator(SSTableReader reader, DecoratedKey key, boolean tombstoneOnly)
    {
        if (reader.isMarkedSuspect() ||
            reader.getMaxTimestamp() <= minTimestamp ||
            tombstoneOnly && !reader.hasTombstones())
            return null;
        RowIndexEntry<?> position = reader.getPosition(key, SSTableReader.Operator.EQ);
        if (position == null)
            return null;
        FileDataInput dfile = openDataFiles.computeIfAbsent(reader, this::openDataFile);
        return reader.simpleIterator(dfile, key, position, tombstoneOnly);
    }

    private FileDataInput openDataFile(SSTableReader reader)
    {
        return limiter != null ? reader.openDataReader(limiter) : reader.openDataReader();
    }
}<|MERGE_RESOLUTION|>--- conflicted
+++ resolved
@@ -21,12 +21,9 @@
 import java.util.function.Predicate;
 
 import org.apache.cassandra.db.Memtable;
-<<<<<<< HEAD
 import org.apache.cassandra.db.rows.UnfilteredRowIterator;
 
 import com.google.common.base.Predicates;
-=======
->>>>>>> eb41380c
 import com.google.common.collect.Iterables;
 import com.google.common.util.concurrent.RateLimiter;
 
@@ -225,13 +222,8 @@
      */
     public Predicate<Long> getPurgeEvaluator(DecoratedKey key)
     {
-<<<<<<< HEAD
         if (NEVER_PURGE_TOMBSTONES || !compactingRepaired())
-            return Long.MIN_VALUE;
-=======
-        if (!compactingRepaired() || NEVER_PURGE_TOMBSTONES)
             return time -> false;
->>>>>>> eb41380c
 
         overlapIterator.update(key);
         Set<SSTableReader> filteredSSTables = overlapIterator.overlaps();
@@ -239,22 +231,16 @@
         long minTimestampSeen = Long.MAX_VALUE;
         boolean hasTimestamp = false;
 
-        for (SSTableReader sstable : filteredSSTables)
+        for (SSTableReader sstable: filteredSSTables)
         {
             // if we don't have bloom filter(bf_fp_chance=1.0 or filter file is missing),
             // we check index file instead.
-<<<<<<< HEAD
-            if ((sstable.getBloomFilter() instanceof AlwaysPresentFilter && sstable.getPosition(key, SSTableReader.Operator.EQ, false) != null)
-                || sstable.getBloomFilter().isPresent(key))
-                min = Math.min(min, sstable.getMinTimestamp());
-=======
             if (sstable.getBloomFilter() instanceof AlwaysPresentFilter && sstable.getPosition(key, SSTableReader.Operator.EQ, false) != null
                 || sstable.getBloomFilter().isPresent(key))
             {
                 minTimestampSeen = Math.min(minTimestampSeen, sstable.getMinTimestamp());
                 hasTimestamp = true;
             }
->>>>>>> eb41380c
         }
 
         for (Memtable memtable : memtables)
