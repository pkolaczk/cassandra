--- conflicted
+++ resolved
@@ -41,14 +41,8 @@
 {
     private static final Logger logger = LoggerFactory.getLogger(CompactionController.class);
 
-<<<<<<< HEAD
-    private final ColumnFamilyStore cfs;
+    public final ColumnFamilyStore cfs;
     private final DataTracker.SSTableIntervalTree overlappingTree;
-=======
-    public final ColumnFamilyStore cfs;
-    private final boolean deserializeRequired;
-    private final IntervalTree<SSTableReader> overlappingTree;
->>>>>>> 6352edb3
 
     public final int gcBefore;
     public final int mergeShardBefore;
