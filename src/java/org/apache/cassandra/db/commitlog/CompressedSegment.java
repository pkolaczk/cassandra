/*
 * Licensed to the Apache Software Foundation (ASF) under one
 * or more contributor license agreements.  See the NOTICE file
 * distributed with this work for additional information
 * regarding copyright ownership.  The ASF licenses this file
 * to you under the Apache License, Version 2.0 (the
 * "License"); you may not use this file except in compliance
 * with the License.  You may obtain a copy of the License at
 *
 *     http://www.apache.org/licenses/LICENSE-2.0
 *
 * Unless required by applicable law or agreed to in writing, software
 * distributed under the License is distributed on an "AS IS" BASIS,
 * WITHOUT WARRANTIES OR CONDITIONS OF ANY KIND, either express or implied.
 * See the License for the specific language governing permissions and
 * limitations under the License.
 */
package org.apache.cassandra.db.commitlog;

import java.io.IOException;
import java.nio.ByteBuffer;
import java.util.Queue;
import java.util.concurrent.ConcurrentLinkedQueue;
import java.util.concurrent.atomic.AtomicInteger;

import org.apache.cassandra.config.DatabaseDescriptor;
import org.apache.cassandra.io.FSWriteError;
import org.apache.cassandra.io.compress.BufferType;
import org.apache.cassandra.io.compress.ICompressor;
import org.apache.cassandra.io.util.FileUtils;
import org.apache.cassandra.utils.SyncUtil;

/*
 * Compressed commit log segment. Provides an in-memory buffer for the mutation threads. On sync compresses the written
 * section of the buffer and writes it to the destination channel.
 */
public class CompressedSegment extends CommitLogSegment
{
    private static final ThreadLocal<ByteBuffer> compressedBufferHolder = new ThreadLocal<ByteBuffer>() {
        protected ByteBuffer initialValue()
        {
            return ByteBuffer.allocate(0);
        }
    };
    static Queue<ByteBuffer> bufferPool = new ConcurrentLinkedQueue<>();

    /**
     * The number of buffers in use
     */
    private static AtomicInteger usedBuffers = new AtomicInteger(0);


    /**
     * Maximum number of buffers in the compression pool. The default value is 3, it should not be set lower than that
     * (one segment in compression, one written to, one in reserve); delays in compression may cause the log to use
     * more, depending on how soon the sync policy stops all writing threads.
     */
    static final int MAX_BUFFERPOOL_SIZE = DatabaseDescriptor.getCommitLogMaxCompressionBuffersInPool();

    static final int COMPRESSED_MARKER_SIZE = SYNC_MARKER_SIZE + 4;
    final ICompressor compressor;
    final Runnable onClose;

    volatile long lastWrittenPos = 0;

    /**
     * Constructs a new segment file.
     */
    CompressedSegment(CommitLog commitLog, Runnable onClose)
    {
        super(commitLog);
<<<<<<< HEAD
        this.compressor = commitLog.compressor;
        this.onClose = onClose;
=======
        this.compressor = commitLog.configuration.getCompressor();
>>>>>>> 6c445d6b
        try
        {
            channel.write((ByteBuffer) buffer.duplicate().flip());
            commitLog.allocator.addSize(lastWrittenPos = buffer.position());
        }
        catch (IOException e)
        {
            throw new FSWriteError(e, getPath());
        }
    }

    ByteBuffer allocate(int size)
    {
        return compressor.preferredBufferType().allocate(size);
    }

    ByteBuffer createBuffer(CommitLog commitLog)
    {
        usedBuffers.incrementAndGet();
        ByteBuffer buf = bufferPool.poll();
        if (buf == null)
        {
            // this.compressor is not yet set, so we must use the commitLog's one.
            buf = commitLog.configuration.getCompressor()
                                         .preferredBufferType()
                                         .allocate(DatabaseDescriptor.getCommitLogSegmentSize());
        } else
            buf.clear();
        return buf;
    }

    static long startMillis = System.currentTimeMillis();

    @Override
    void write(int startMarker, int nextMarker)
    {
        int contentStart = startMarker + SYNC_MARKER_SIZE;
        int length = nextMarker - contentStart;
        // The length may be 0 when the segment is being closed.
        assert length > 0 || length == 0 && !isStillAllocating();

        try
        {
            int neededBufferSize = compressor.initialCompressedBufferLength(length) + COMPRESSED_MARKER_SIZE;
            ByteBuffer compressedBuffer = compressedBufferHolder.get();
            if (compressor.preferredBufferType() != BufferType.typeOf(compressedBuffer) ||
                compressedBuffer.capacity() < neededBufferSize)
            {
                FileUtils.clean(compressedBuffer);
                compressedBuffer = allocate(neededBufferSize);
                compressedBufferHolder.set(compressedBuffer);
            }

            ByteBuffer inputBuffer = buffer.duplicate();
            inputBuffer.limit(contentStart + length).position(contentStart);
            compressedBuffer.limit(compressedBuffer.capacity()).position(COMPRESSED_MARKER_SIZE);
            compressor.compress(inputBuffer, compressedBuffer);

            compressedBuffer.flip();
            compressedBuffer.putInt(SYNC_MARKER_SIZE, length);

            // Only one thread can be here at a given time.
            // Protected by synchronization on CommitLogSegment.sync().
            writeSyncMarker(compressedBuffer, 0, (int) channel.position(), (int) channel.position() + compressedBuffer.remaining());
            commitLog.allocator.addSize(compressedBuffer.limit());
            channel.write(compressedBuffer);
            assert channel.position() - lastWrittenPos == compressedBuffer.limit();
            lastWrittenPos = channel.position();
            SyncUtil.force(channel, true);
        }
        catch (Exception e)
        {
            throw new FSWriteError(e, getPath());
        }
    }

    @Override
    protected void internalClose()
    {
        usedBuffers.decrementAndGet();
        try {
            if (bufferPool.size() < MAX_BUFFERPOOL_SIZE)
                bufferPool.add(buffer);
            else
                FileUtils.clean(buffer);
            super.internalClose();
        }
        finally
        {
            onClose.run();
        }
    }

    /**
     * Checks if the number of buffers in use is greater or equals to the maximum number of buffers allowed in the pool.
     *
     * @return <code>true</code> if the number of buffers in use is greater or equals to the maximum number of buffers
     * allowed in the pool, <code>false</code> otherwise.
     */
    static boolean hasReachedPoolLimit()
    {
        return usedBuffers.get() >= MAX_BUFFERPOOL_SIZE;
    }

    static void shutdown()
    {
        bufferPool.clear();
    }

    @Override
    public long onDiskSize()
    {
        return lastWrittenPos;
    }
}<|MERGE_RESOLUTION|>--- conflicted
+++ resolved
@@ -69,12 +69,8 @@
     CompressedSegment(CommitLog commitLog, Runnable onClose)
     {
         super(commitLog);
-<<<<<<< HEAD
-        this.compressor = commitLog.compressor;
+        this.compressor = commitLog.configuration.getCompressor();
         this.onClose = onClose;
-=======
-        this.compressor = commitLog.configuration.getCompressor();
->>>>>>> 6c445d6b
         try
         {
             channel.write((ByteBuffer) buffer.duplicate().flip());
