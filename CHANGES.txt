--- conflicted
+++ resolved
@@ -1,16 +1,13 @@
-<<<<<<< HEAD
+2.2.13
+Merged from 2.1:
+ * CVE-2017-5929 Security vulnerability in Logback warning in NEWS.txt (CASSANDRA-14183)
+
 2.2.12
  * Fix the inspectJvmOptions startup check (CASSANDRA-14112)
  * Fix race that prevents submitting compaction for a table when executor is full (CASSANDRA-13801)
  * Rely on the JVM to handle OutOfMemoryErrors (CASSANDRA-13006)
  * Grab refs during scrub/index redistribution/cleanup (CASSANDRA-13873)
 Merged from 2.1:
-=======
-2.1.21
- * CVE-2017-5929 Security vulnerability in Logback warning in NEWS.txt (CASSANDRA-14183)
-
-2.1.20
->>>>>>> 4bbd28a0
  * Protect against overflow of local expiration time (CASSANDRA-14092)
  * More PEP8 compliance for cqlsh (CASSANDRA-14021)
  * RPM package spec: fix permissions for installed jars and config files (CASSANDRA-14181)
