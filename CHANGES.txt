--- conflicted
+++ resolved
@@ -1,4 +1,3 @@
-<<<<<<< HEAD
 3.10
  * Fix RandomReplicationAwareTokenAllocatorTest.testExistingCluster (CASSANDRA-12812)
  * Upgrade commons-codec to 1.9 (CASSANDRA-12790)
@@ -89,9 +88,6 @@
  * Restore resumable hints delivery (CASSANDRA-11960)
  * Properly report LWT contention (CASSANDRA-12626)
 Merged from 3.0:
-=======
-3.0.10
->>>>>>> 7976d65a
  * Include SSTable filename in compacting large row message (CASSANDRA-12384)
  * Fix potential socket leak (CASSANDRA-12329, CASSANDRA-12330)
  * Fix ViewTest.testCompaction (CASSANDRA-12789)
@@ -140,17 +136,12 @@
  * Fix exceptions when enabling gossip on nodes that haven't joined the ring (CASSANDRA-12253)
  * Fix authentication problem when invoking cqlsh copy from a SOURCE command (CASSANDRA-12642)
  * Decrement pending range calculator jobs counter in finally block
-<<<<<<< HEAD
  * cqlshlib tests: increase default execute timeout (CASSANDRA-12481)
  * Forward writes to replacement node when replace_address != broadcast_address (CASSANDRA-8523)
  * Fail repair on non-existing table (CASSANDRA-12279)
  * Enable repair -pr and -local together (fix regression of CASSANDRA-7450) (CASSANDRA-12522)
-=======
-  (CASSANDRA-12554)
 Merged from 2.1:
- * Add system property to set the max number of native transport requests in queue (CASSANDRA-11363)
  * Don't skip sstables based on maxLocalDeletionTime (CASSANDRA-12765)
->>>>>>> 7976d65a
 
 
 3.8, 3.9
