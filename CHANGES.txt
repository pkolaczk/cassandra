3.0
 * Metrics should use up to date nomenclature (CASSANDRA-9448)
 * Change CREATE/ALTER TABLE syntax for compression (CASSANDRA-8384)
 * Cleanup crc and adler code for java 8 (CASSANDRA-9650)
 * Storage engine refactor (CASSANDRA-8099, 9743, 9746, 9759, 9781, 9808, 9825)
 * Update Guava to 18.0 (CASSANDRA-9653)
 * Bloom filter false positive ratio is not honoured (CASSANDRA-8413)
 * New option for cassandra-stress to leave a ratio of columns null (CASSANDRA-9522)
 * Change hinted_handoff_enabled yaml setting, JMX (CASSANDRA-9035)
 * Add algorithmic token allocation (CASSANDRA-7032)
 * Add nodetool command to replay batchlog (CASSANDRA-9547)
 * Make file buffer cache independent of paths being read (CASSANDRA-8897)
 * Remove deprecated legacy Hadoop code (CASSANDRA-9353)
 * Decommissioned nodes will not rejoin the cluster (CASSANDRA-8801)
 * Change gossip stabilization to use endpoit size (CASSANDRA-9401)
 * Change default garbage collector to G1 (CASSANDRA-7486)
 * Populate TokenMetadata early during startup (CASSANDRA-9317)
 * undeprecate cache recentHitRate (CASSANDRA-6591)
 * Add support for selectively varint encoding fields (CASSANDRA-9499)


2.2.0-rc3
<<<<<<< HEAD
=======
 * Don't wrap byte arrays in SequentialWriter (CASSANDRA-9797)
 * sum() and avg() functions missing for smallint and tinyint types (CASSANDRA-9671)
>>>>>>> f60e4ad4
 * Revert CASSANDRA-9542 (allow native functions in UDA) (CASSANDRA-9771)
Merged from 2.1:
 * Fix broken logging for "empty" flushes in Memtable (CASSANDRA-9837)
 * Handle corrupt files on startup (CASSANDRA-9686)
 * Fix clientutil jar and tests (CASSANDRA-9760)
 * (cqlsh) Allow the SSL protocol version to be specified through the
    config file or environment variables (CASSANDRA-9544)
Merged from 2.0:
 * Complete CASSANDRA-8448 fix (CASSANDRA-9519)
 * Don't include auth credentials in debug log (CASSANDRA-9682)
 * Can't transition from write survey to normal mode (CASSANDRA-9740)
 * Scrub (recover) sstables even when -Index.db is missing (CASSANDRA-9591)
 * Fix growing pending background compaction (CASSANDRA-9662)


2.2.0-rc2
 * Re-enable memory-mapped I/O on Windows (CASSANDRA-9658)
 * Warn when an extra-large partition is compacted (CASSANDRA-9643)
 * (cqlsh) Allow setting the initial connection timeout (CASSANDRA-9601)
 * BulkLoader has --transport-factory option but does not use it (CASSANDRA-9675)
 * Allow JMX over SSL directly from nodetool (CASSANDRA-9090)
 * Update cqlsh for UDFs (CASSANDRA-7556)
 * Change Windows kernel default timer resolution (CASSANDRA-9634)
 * Deprected sstable2json and json2sstable (CASSANDRA-9618)
 * Allow native functions in user-defined aggregates (CASSANDRA-9542)
 * Don't repair system_distributed by default (CASSANDRA-9621)
 * Fix mixing min, max, and count aggregates for blob type (CASSANRA-9622)
 * Rename class for DATE type in Java driver (CASSANDRA-9563)
 * Duplicate compilation of UDFs on coordinator (CASSANDRA-9475)
 * Fix connection leak in CqlRecordWriter (CASSANDRA-9576)
 * Mlockall before opening system sstables & remove boot_without_jna option (CASSANDRA-9573)
 * Add functions to convert timeuuid to date or time, deprecate dateOf and unixTimestampOf (CASSANDRA-9229)
 * Make sure we cancel non-compacting sstables from LifecycleTransaction (CASSANDRA-9566)
 * Fix deprecated repair JMX API (CASSANDRA-9570)
 * Add logback metrics (CASSANDRA-9378)
 * Update and refactor ant test/test-compression to run the tests in parallel (CASSANDRA-9583)
 * Fix upgrading to new directory for secondary index (CASSANDRA-9687)
Merged from 2.1:
 * (cqlsh) Fix bad check for CQL compatibility when DESCRIBE'ing
   COMPACT STORAGE tables with no clustering columns
 * Eliminate strong self-reference chains in sstable ref tidiers (CASSANDRA-9656)
 * Ensure StreamSession uses canonical sstable reader instances (CASSANDRA-9700) 
 * Ensure memtable book keeping is not corrupted in the event we shrink usage (CASSANDRA-9681)
 * Update internal python driver for cqlsh (CASSANDRA-9064)
 * Fix IndexOutOfBoundsException when inserting tuple with too many
   elements using the string literal notation (CASSANDRA-9559)
 * Enable describe on indices (CASSANDRA-7814)
 * Fix incorrect result for IN queries where column not found (CASSANDRA-9540)
 * ColumnFamilyStore.selectAndReference may block during compaction (CASSANDRA-9637)
 * Fix bug in cardinality check when compacting (CASSANDRA-9580)
 * Fix memory leak in Ref due to ConcurrentLinkedQueue.remove() behaviour (CASSANDRA-9549)
 * Make rebuild only run one at a time (CASSANDRA-9119)
Merged from 2.0:
 * Avoid NPE in AuthSuccess#decode (CASSANDRA-9727)
 * Add listen_address to system.local (CASSANDRA-9603)
 * Bug fixes to resultset metadata construction (CASSANDRA-9636)
 * Fix setting 'durable_writes' in ALTER KEYSPACE (CASSANDRA-9560)
 * Avoids ballot clash in Paxos (CASSANDRA-9649)
 * Improve trace messages for RR (CASSANDRA-9479)
 * Fix suboptimal secondary index selection when restricted
   clustering column is also indexed (CASSANDRA-9631)
 * (cqlsh) Add min_threshold to DTCS option autocomplete (CASSANDRA-9385)
 * Fix error message when attempting to create an index on a column
   in a COMPACT STORAGE table with clustering columns (CASSANDRA-9527)
 * 'WITH WITH' in alter keyspace statements causes NPE (CASSANDRA-9565)
 * Expose some internals of SelectStatement for inspection (CASSANDRA-9532)
 * ArrivalWindow should use primitives (CASSANDRA-9496)
 * Periodically submit background compaction tasks (CASSANDRA-9592)
 * Set HAS_MORE_PAGES flag to false when PagingState is null (CASSANDRA-9571)


2.2.0-rc1
 * Compressed commit log should measure compressed space used (CASSANDRA-9095)
 * Fix comparison bug in CassandraRoleManager#collectRoles (CASSANDRA-9551)
 * Add tinyint,smallint,time,date support for UDFs (CASSANDRA-9400)
 * Deprecates SSTableSimpleWriter and SSTableSimpleUnsortedWriter (CASSANDRA-9546)
 * Empty INITCOND treated as null in aggregate (CASSANDRA-9457)
 * Remove use of Cell in Thrift MapReduce classes (CASSANDRA-8609)
 * Integrate pre-release Java Driver 2.2-rc1, custom build (CASSANDRA-9493)
 * Clean up gossiper logic for old versions (CASSANDRA-9370)
 * Fix custom payload coding/decoding to match the spec (CASSANDRA-9515)
 * ant test-all results incomplete when parsed (CASSANDRA-9463)
 * Disallow frozen<> types in function arguments and return types for
   clarity (CASSANDRA-9411)
 * Static Analysis to warn on unsafe use of Autocloseable instances (CASSANDRA-9431)
 * Update commitlog archiving examples now that commitlog segments are
   not recycled (CASSANDRA-9350)
 * Extend Transactional API to sstable lifecycle management (CASSANDRA-8568)
 * (cqlsh) Add support for native protocol 4 (CASSANDRA-9399)
 * Ensure that UDF and UDAs are keyspace-isolated (CASSANDRA-9409)
 * Revert CASSANDRA-7807 (tracing completion client notifications) (CASSANDRA-9429)
 * Add ability to stop compaction by ID (CASSANDRA-7207)
 * Let CassandraVersion handle SNAPSHOT version (CASSANDRA-9438)
Merged from 2.1:
 * (cqlsh) Fix using COPY through SOURCE or -f (CASSANDRA-9083)
 * Fix occasional lack of `system` keyspace in schema tables (CASSANDRA-8487)
 * Use ProtocolError code instead of ServerError code for native protocol
   error responses to unsupported protocol versions (CASSANDRA-9451)
 * Default commitlog_sync_batch_window_in_ms changed to 2ms (CASSANDRA-9504)
 * Fix empty partition assertion in unsorted sstable writing tools (CASSANDRA-9071)
 * Ensure truncate without snapshot cannot produce corrupt responses (CASSANDRA-9388) 
 * Consistent error message when a table mixes counter and non-counter
   columns (CASSANDRA-9492)
 * Avoid getting unreadable keys during anticompaction (CASSANDRA-9508)
 * (cqlsh) Better float precision by default (CASSANDRA-9224)
 * Improve estimated row count (CASSANDRA-9107)
 * Optimize range tombstone memory footprint (CASSANDRA-8603)
 * Use configured gcgs in anticompaction (CASSANDRA-9397)
Merged from 2.0:
 * Don't accumulate more range than necessary in RangeTombstone.Tracker (CASSANDRA-9486)
 * Add broadcast and rpc addresses to system.local (CASSANDRA-9436)
 * Always mark sstable suspect when corrupted (CASSANDRA-9478)
 * Add database users and permissions to CQL3 documentation (CASSANDRA-7558)
 * Allow JVM_OPTS to be passed to standalone tools (CASSANDRA-5969)
 * Fix bad condition in RangeTombstoneList (CASSANDRA-9485)
 * Fix potential StackOverflow when setting CrcCheckChance over JMX (CASSANDRA-9488)
 * Fix null static columns in pages after the first, paged reversed
   queries (CASSANDRA-8502)
 * Fix counting cache serialization in request metrics (CASSANDRA-9466)
 * Add option not to validate atoms during scrub (CASSANDRA-9406)


2.2.0-beta1
 * Introduce Transactional API for internal state changes (CASSANDRA-8984)
 * Add a flag in cassandra.yaml to enable UDFs (CASSANDRA-9404)
 * Better support of null for UDF (CASSANDRA-8374)
 * Use ecj instead of javassist for UDFs (CASSANDRA-8241)
 * faster async logback configuration for tests (CASSANDRA-9376)
 * Add `smallint` and `tinyint` data types (CASSANDRA-8951)
 * Avoid thrift schema creation when native driver is used in stress tool (CASSANDRA-9374)
 * Make Functions.declared thread-safe
 * Add client warnings to native protocol v4 (CASSANDRA-8930)
 * Allow roles cache to be invalidated (CASSANDRA-8967)
 * Upgrade Snappy (CASSANDRA-9063)
 * Don't start Thrift rpc by default (CASSANDRA-9319)
 * Only stream from unrepaired sstables with incremental repair (CASSANDRA-8267)
 * Aggregate UDFs allow SFUNC return type to differ from STYPE if FFUNC specified (CASSANDRA-9321)
 * Remove Thrift dependencies in bundled tools (CASSANDRA-8358)
 * Disable memory mapping of hsperfdata file for JVM statistics (CASSANDRA-9242)
 * Add pre-startup checks to detect potential incompatibilities (CASSANDRA-8049)
 * Distinguish between null and unset in protocol v4 (CASSANDRA-7304)
 * Add user/role permissions for user-defined functions (CASSANDRA-7557)
 * Allow cassandra config to be updated to restart daemon without unloading classes (CASSANDRA-9046)
 * Don't initialize compaction writer before checking if iter is empty (CASSANDRA-9117)
 * Don't execute any functions at prepare-time (CASSANDRA-9037)
 * Share file handles between all instances of a SegmentedFile (CASSANDRA-8893)
 * Make it possible to major compact LCS (CASSANDRA-7272)
 * Make FunctionExecutionException extend RequestExecutionException
   (CASSANDRA-9055)
 * Add support for SELECT JSON, INSERT JSON syntax and new toJson(), fromJson()
   functions (CASSANDRA-7970)
 * Optimise max purgeable timestamp calculation in compaction (CASSANDRA-8920)
 * Constrain internode message buffer sizes, and improve IO class hierarchy (CASSANDRA-8670) 
 * New tool added to validate all sstables in a node (CASSANDRA-5791)
 * Push notification when tracing completes for an operation (CASSANDRA-7807)
 * Delay "node up" and "node added" notifications until native protocol server is started (CASSANDRA-8236)
 * Compressed Commit Log (CASSANDRA-6809)
 * Optimise IntervalTree (CASSANDRA-8988)
 * Add a key-value payload for third party usage (CASSANDRA-8553, 9212)
 * Bump metrics-reporter-config dependency for metrics 3.0 (CASSANDRA-8149)
 * Partition intra-cluster message streams by size, not type (CASSANDRA-8789)
 * Add WriteFailureException to native protocol, notify coordinator of
   write failures (CASSANDRA-8592)
 * Convert SequentialWriter to nio (CASSANDRA-8709)
 * Add role based access control (CASSANDRA-7653, 8650, 7216, 8760, 8849, 8761, 8850)
 * Record client ip address in tracing sessions (CASSANDRA-8162)
 * Indicate partition key columns in response metadata for prepared
   statements (CASSANDRA-7660)
 * Merge UUIDType and TimeUUIDType parse logic (CASSANDRA-8759)
 * Avoid memory allocation when searching index summary (CASSANDRA-8793)
 * Optimise (Time)?UUIDType Comparisons (CASSANDRA-8730)
 * Make CRC32Ex into a separate maven dependency (CASSANDRA-8836)
 * Use preloaded jemalloc w/ Unsafe (CASSANDRA-8714, 9197)
 * Avoid accessing partitioner through StorageProxy (CASSANDRA-8244, 8268)
 * Upgrade Metrics library and remove depricated metrics (CASSANDRA-5657)
 * Serializing Row cache alternative, fully off heap (CASSANDRA-7438)
 * Duplicate rows returned when in clause has repeated values (CASSANDRA-6707)
 * Make CassandraException unchecked, extend RuntimeException (CASSANDRA-8560)
 * Support direct buffer decompression for reads (CASSANDRA-8464)
 * DirectByteBuffer compatible LZ4 methods (CASSANDRA-7039)
 * Group sstables for anticompaction correctly (CASSANDRA-8578)
 * Add ReadFailureException to native protocol, respond
   immediately when replicas encounter errors while handling
   a read request (CASSANDRA-7886)
 * Switch CommitLogSegment from RandomAccessFile to nio (CASSANDRA-8308)
 * Allow mixing token and partition key restrictions (CASSANDRA-7016)
 * Support index key/value entries on map collections (CASSANDRA-8473)
 * Modernize schema tables (CASSANDRA-8261)
 * Support for user-defined aggregation functions (CASSANDRA-8053)
 * Fix NPE in SelectStatement with empty IN values (CASSANDRA-8419)
 * Refactor SelectStatement, return IN results in natural order instead
   of IN value list order and ignore duplicate values in partition key IN restrictions (CASSANDRA-7981)
 * Support UDTs, tuples, and collections in user-defined
   functions (CASSANDRA-7563)
 * Fix aggregate fn results on empty selection, result column name,
   and cqlsh parsing (CASSANDRA-8229)
 * Mark sstables as repaired after full repair (CASSANDRA-7586)
 * Extend Descriptor to include a format value and refactor reader/writer
   APIs (CASSANDRA-7443)
 * Integrate JMH for microbenchmarks (CASSANDRA-8151)
 * Keep sstable levels when bootstrapping (CASSANDRA-7460)
 * Add Sigar library and perform basic OS settings check on startup (CASSANDRA-7838)
 * Support for aggregation functions (CASSANDRA-4914)
 * Remove cassandra-cli (CASSANDRA-7920)
 * Accept dollar quoted strings in CQL (CASSANDRA-7769)
 * Make assassinate a first class command (CASSANDRA-7935)
 * Support IN clause on any partition key column (CASSANDRA-7855)
 * Support IN clause on any clustering column (CASSANDRA-4762)
 * Improve compaction logging (CASSANDRA-7818)
 * Remove YamlFileNetworkTopologySnitch (CASSANDRA-7917)
 * Do anticompaction in groups (CASSANDRA-6851)
 * Support user-defined functions (CASSANDRA-7395, 7526, 7562, 7740, 7781, 7929,
   7924, 7812, 8063, 7813, 7708)
 * Permit configurable timestamps with cassandra-stress (CASSANDRA-7416)
 * Move sstable RandomAccessReader to nio2, which allows using the
   FILE_SHARE_DELETE flag on Windows (CASSANDRA-4050)
 * Remove CQL2 (CASSANDRA-5918)
 * Optimize fetching multiple cells by name (CASSANDRA-6933)
 * Allow compilation in java 8 (CASSANDRA-7028)
 * Make incremental repair default (CASSANDRA-7250)
 * Enable code coverage thru JaCoCo (CASSANDRA-7226)
 * Switch external naming of 'column families' to 'tables' (CASSANDRA-4369) 
 * Shorten SSTable path (CASSANDRA-6962)
 * Use unsafe mutations for most unit tests (CASSANDRA-6969)
 * Fix race condition during calculation of pending ranges (CASSANDRA-7390)
 * Fail on very large batch sizes (CASSANDRA-8011)
 * Improve concurrency of repair (CASSANDRA-6455, 8208, 9145)
 * Select optimal CRC32 implementation at runtime (CASSANDRA-8614)
 * Evaluate MurmurHash of Token once per query (CASSANDRA-7096)
 * Generalize progress reporting (CASSANDRA-8901)
 * Resumable bootstrap streaming (CASSANDRA-8838, CASSANDRA-8942)
 * Allow scrub for secondary index (CASSANDRA-5174)
 * Save repair data to system table (CASSANDRA-5839)
 * fix nodetool names that reference column families (CASSANDRA-8872)
 Merged from 2.1:
 * Warn on misuse of unlogged batches (CASSANDRA-9282)
 * Failure detector detects and ignores local pauses (CASSANDRA-9183)
 * Add utility class to support for rate limiting a given log statement (CASSANDRA-9029)
 * Add missing consistency levels to cassandra-stess (CASSANDRA-9361)
 * Fix commitlog getCompletedTasks to not increment (CASSANDRA-9339)
 * Fix for harmless exceptions logged as ERROR (CASSANDRA-8564)
 * Delete processed sstables in sstablesplit/sstableupgrade (CASSANDRA-8606)
 * Improve sstable exclusion from partition tombstones (CASSANDRA-9298)
 * Validate the indexed column rather than the cell's contents for 2i (CASSANDRA-9057)
 * Add support for top-k custom 2i queries (CASSANDRA-8717)
 * Fix error when dropping table during compaction (CASSANDRA-9251)
 * cassandra-stress supports validation operations over user profiles (CASSANDRA-8773)
 * Add support for rate limiting log messages (CASSANDRA-9029)
 * Log the partition key with tombstone warnings (CASSANDRA-8561)
 * Reduce runWithCompactionsDisabled poll interval to 1ms (CASSANDRA-9271)
 * Fix PITR commitlog replay (CASSANDRA-9195)
 * GCInspector logs very different times (CASSANDRA-9124)
 * Fix deleting from an empty list (CASSANDRA-9198)
 * Update tuple and collection types that use a user-defined type when that UDT
   is modified (CASSANDRA-9148, CASSANDRA-9192)
 * Use higher timeout for prepair and snapshot in repair (CASSANDRA-9261)
 * Fix anticompaction blocking ANTI_ENTROPY stage (CASSANDRA-9151)
 * Repair waits for anticompaction to finish (CASSANDRA-9097)
 * Fix streaming not holding ref when stream error (CASSANDRA-9295)
 * Fix canonical view returning early opened SSTables (CASSANDRA-9396)
Merged from 2.0:
 * (cqlsh) Add LOGIN command to switch users (CASSANDRA-7212)
 * Clone SliceQueryFilter in AbstractReadCommand implementations (CASSANDRA-8940)
 * Push correct protocol notification for DROP INDEX (CASSANDRA-9310)
 * token-generator - generated tokens too long (CASSANDRA-9300)
 * Fix counting of tombstones for TombstoneOverwhelmingException (CASSANDRA-9299)
 * Fix ReconnectableSnitch reconnecting to peers during upgrade (CASSANDRA-6702)
 * Include keyspace and table name in error log for collections over the size
   limit (CASSANDRA-9286)
 * Avoid potential overlap in LCS with single-partition sstables (CASSANDRA-9322)
 * Log warning message when a table is queried before the schema has fully
   propagated (CASSANDRA-9136)
 * Overload SecondaryIndex#indexes to accept the column definition (CASSANDRA-9314)
 * (cqlsh) Add SERIAL and LOCAL_SERIAL consistency levels (CASSANDRA-8051)
 * Fix index selection during rebuild with certain table layouts (CASSANDRA-9281)
 * Fix partition-level-delete-only workload accounting (CASSANDRA-9194)
 * Allow scrub to handle corrupted compressed chunks (CASSANDRA-9140)
 * Fix assertion error when resetlocalschema is run during repair (CASSANDRA-9249)
 * Disable single sstable tombstone compactions for DTCS by default (CASSANDRA-9234)
 * IncomingTcpConnection thread is not named (CASSANDRA-9262)
 * Close incoming connections when MessagingService is stopped (CASSANDRA-9238)
 * Fix streaming hang when retrying (CASSANDRA-9132)


2.1.5
 * Re-add deprecated cold_reads_to_omit param for backwards compat (CASSANDRA-9203)
 * Make anticompaction visible in compactionstats (CASSANDRA-9098)
 * Improve nodetool getendpoints documentation about the partition
   key parameter (CASSANDRA-6458)
 * Don't check other keyspaces for schema changes when an user-defined
   type is altered (CASSANDRA-9187)
 * Add generate-idea-files target to build.xml (CASSANDRA-9123)
 * Allow takeColumnFamilySnapshot to take a list of tables (CASSANDRA-8348)
 * Limit major sstable operations to their canonical representation (CASSANDRA-8669)
 * cqlsh: Add tests for INSERT and UPDATE tab completion (CASSANDRA-9125)
 * cqlsh: quote column names when needed in COPY FROM inserts (CASSANDRA-9080)
 * Do not load read meter for offline operations (CASSANDRA-9082)
 * cqlsh: Make CompositeType data readable (CASSANDRA-8919)
 * cqlsh: Fix display of triggers (CASSANDRA-9081)
 * Fix NullPointerException when deleting or setting an element by index on
   a null list collection (CASSANDRA-9077)
 * Buffer bloom filter serialization (CASSANDRA-9066)
 * Fix anti-compaction target bloom filter size (CASSANDRA-9060)
 * Make FROZEN and TUPLE unreserved keywords in CQL (CASSANDRA-9047)
 * Prevent AssertionError from SizeEstimatesRecorder (CASSANDRA-9034)
 * Avoid overwriting index summaries for sstables with an older format that
   does not support downsampling; rebuild summaries on startup when this
   is detected (CASSANDRA-8993)
 * Fix potential data loss in CompressedSequentialWriter (CASSANDRA-8949)
 * Make PasswordAuthenticator number of hashing rounds configurable (CASSANDRA-8085)
 * Fix AssertionError when binding nested collections in DELETE (CASSANDRA-8900)
 * Check for overlap with non-early sstables in LCS (CASSANDRA-8739)
 * Only calculate max purgable timestamp if we have to (CASSANDRA-8914)
 * (cqlsh) Greatly improve performance of COPY FROM (CASSANDRA-8225)
 * IndexSummary effectiveIndexInterval is now a guideline, not a rule (CASSANDRA-8993)
 * Use correct bounds for page cache eviction of compressed files (CASSANDRA-8746)
 * SSTableScanner enforces its bounds (CASSANDRA-8946)
 * Cleanup cell equality (CASSANDRA-8947)
 * Introduce intra-cluster message coalescing (CASSANDRA-8692)
 * DatabaseDescriptor throws NPE when rpc_interface is used (CASSANDRA-8839)
 * Don't check if an sstable is live for offline compactions (CASSANDRA-8841)
 * Don't set clientMode in SSTableLoader (CASSANDRA-8238)
 * Fix SSTableRewriter with disabled early open (CASSANDRA-8535)
 * Fix cassandra-stress so it respects the CL passed in user mode (CASSANDRA-8948)
 * Fix rare NPE in ColumnDefinition#hasIndexOption() (CASSANDRA-8786)
 * cassandra-stress reports per-operation statistics, plus misc (CASSANDRA-8769)
 * Add SimpleDate (cql date) and Time (cql time) types (CASSANDRA-7523)
 * Use long for key count in cfstats (CASSANDRA-8913)
 * Make SSTableRewriter.abort() more robust to failure (CASSANDRA-8832)
 * Remove cold_reads_to_omit from STCS (CASSANDRA-8860)
 * Make EstimatedHistogram#percentile() use ceil instead of floor (CASSANDRA-8883)
 * Fix top partitions reporting wrong cardinality (CASSANDRA-8834)
 * Fix rare NPE in KeyCacheSerializer (CASSANDRA-8067)
 * Pick sstables for validation as late as possible inc repairs (CASSANDRA-8366)
 * Fix commitlog getPendingTasks to not increment (CASSANDRA-8862)
 * Fix parallelism adjustment in range and secondary index queries
   when the first fetch does not satisfy the limit (CASSANDRA-8856)
 * Check if the filtered sstables is non-empty in STCS (CASSANDRA-8843)
 * Upgrade java-driver used for cassandra-stress (CASSANDRA-8842)
 * Fix CommitLog.forceRecycleAllSegments() memory access error (CASSANDRA-8812)
 * Improve assertions in Memory (CASSANDRA-8792)
 * Fix SSTableRewriter cleanup (CASSANDRA-8802)
 * Introduce SafeMemory for CompressionMetadata.Writer (CASSANDRA-8758)
 * 'nodetool info' prints exception against older node (CASSANDRA-8796)
 * Ensure SSTableReader.last corresponds exactly with the file end (CASSANDRA-8750)
 * Make SSTableWriter.openEarly more robust and obvious (CASSANDRA-8747)
 * Enforce SSTableReader.first/last (CASSANDRA-8744)
 * Cleanup SegmentedFile API (CASSANDRA-8749)
 * Avoid overlap with early compaction replacement (CASSANDRA-8683)
 * Safer Resource Management++ (CASSANDRA-8707)
 * Write partition size estimates into a system table (CASSANDRA-7688)
 * cqlsh: Fix keys() and full() collection indexes in DESCRIBE output
   (CASSANDRA-8154)
 * Show progress of streaming in nodetool netstats (CASSANDRA-8886)
 * IndexSummaryBuilder utilises offheap memory, and shares data between
   each IndexSummary opened from it (CASSANDRA-8757)
 * markCompacting only succeeds if the exact SSTableReader instances being 
   marked are in the live set (CASSANDRA-8689)
 * cassandra-stress support for varint (CASSANDRA-8882)
 * Fix Adler32 digest for compressed sstables (CASSANDRA-8778)
 * Add nodetool statushandoff/statusbackup (CASSANDRA-8912)
 * Use stdout for progress and stats in sstableloader (CASSANDRA-8982)
 * Correctly identify 2i datadir from older versions (CASSANDRA-9116)
Merged from 2.0:
 * Ignore gossip SYNs after shutdown (CASSANDRA-9238)
 * Avoid overflow when calculating max sstable size in LCS (CASSANDRA-9235)
 * Make sstable blacklisting work with compression (CASSANDRA-9138)
 * Do not attempt to rebuild indexes if no index accepts any column (CASSANDRA-9196)
 * Don't initiate snitch reconnection for dead states (CASSANDRA-7292)
 * Fix ArrayIndexOutOfBoundsException in CQLSSTableWriter (CASSANDRA-8978)
 * Add shutdown gossip state to prevent timeouts during rolling restarts (CASSANDRA-8336)
 * Fix running with java.net.preferIPv6Addresses=true (CASSANDRA-9137)
 * Fix failed bootstrap/replace attempts being persisted in system.peers (CASSANDRA-9180)
 * Flush system.IndexInfo after marking index built (CASSANDRA-9128)
 * Fix updates to min/max_compaction_threshold through cassandra-cli
   (CASSANDRA-8102)
 * Don't include tmp files when doing offline relevel (CASSANDRA-9088)
 * Use the proper CAS WriteType when finishing a previous round during Paxos
   preparation (CASSANDRA-8672)
 * Avoid race in cancelling compactions (CASSANDRA-9070)
 * More aggressive check for expired sstables in DTCS (CASSANDRA-8359)
 * Fix ignored index_interval change in ALTER TABLE statements (CASSANDRA-7976)
 * Do more aggressive compaction in old time windows in DTCS (CASSANDRA-8360)
 * java.lang.AssertionError when reading saved cache (CASSANDRA-8740)
 * "disk full" when running cleanup (CASSANDRA-9036)
 * Lower logging level from ERROR to DEBUG when a scheduled schema pull
   cannot be completed due to a node being down (CASSANDRA-9032)
 * Fix MOVED_NODE client event (CASSANDRA-8516)
 * Allow overriding MAX_OUTSTANDING_REPLAY_COUNT (CASSANDRA-7533)
 * Fix malformed JMX ObjectName containing IPv6 addresses (CASSANDRA-9027)
 * (cqlsh) Allow increasing CSV field size limit through
   cqlshrc config option (CASSANDRA-8934)
 * Stop logging range tombstones when exceeding the threshold
   (CASSANDRA-8559)
 * Fix NullPointerException when nodetool getendpoints is run
   against invalid keyspaces or tables (CASSANDRA-8950)
 * Allow specifying the tmp dir (CASSANDRA-7712)
 * Improve compaction estimated tasks estimation (CASSANDRA-8904)
 * Fix duplicate up/down messages sent to native clients (CASSANDRA-7816)
 * Expose commit log archive status via JMX (CASSANDRA-8734)
 * Provide better exceptions for invalid replication strategy parameters
   (CASSANDRA-8909)
 * Fix regression in mixed single and multi-column relation support for
   SELECT statements (CASSANDRA-8613)
 * Add ability to limit number of native connections (CASSANDRA-8086)
 * Fix CQLSSTableWriter throwing exception and spawning threads
   (CASSANDRA-8808)
 * Fix MT mismatch between empty and GC-able data (CASSANDRA-8979)
 * Fix incorrect validation when snapshotting single table (CASSANDRA-8056)
 * Add offline tool to relevel sstables (CASSANDRA-8301)
 * Preserve stream ID for more protocol errors (CASSANDRA-8848)
 * Fix combining token() function with multi-column relations on
   clustering columns (CASSANDRA-8797)
 * Make CFS.markReferenced() resistant to bad refcounting (CASSANDRA-8829)
 * Fix StreamTransferTask abort/complete bad refcounting (CASSANDRA-8815)
 * Fix AssertionError when querying a DESC clustering ordered
   table with ASC ordering and paging (CASSANDRA-8767)
 * AssertionError: "Memory was freed" when running cleanup (CASSANDRA-8716)
 * Make it possible to set max_sstable_age to fractional days (CASSANDRA-8406)
 * Fix some multi-column relations with indexes on some clustering
   columns (CASSANDRA-8275)
 * Fix memory leak in SSTableSimple*Writer and SSTableReader.validate()
   (CASSANDRA-8748)
 * Throw OOM if allocating memory fails to return a valid pointer (CASSANDRA-8726)
 * Fix SSTableSimpleUnsortedWriter ConcurrentModificationException (CASSANDRA-8619)
 * 'nodetool info' prints exception against older node (CASSANDRA-8796)
 * Ensure SSTableSimpleUnsortedWriter.close() terminates if
   disk writer has crashed (CASSANDRA-8807)


2.1.4
 * Bind JMX to localhost unless explicitly configured otherwise (CASSANDRA-9085)


2.1.3
 * Fix HSHA/offheap_objects corruption (CASSANDRA-8719)
 * Upgrade libthrift to 0.9.2 (CASSANDRA-8685)
 * Don't use the shared ref in sstableloader (CASSANDRA-8704)
 * Purge internal prepared statements if related tables or
   keyspaces are dropped (CASSANDRA-8693)
 * (cqlsh) Handle unicode BOM at start of files (CASSANDRA-8638)
 * Stop compactions before exiting offline tools (CASSANDRA-8623)
 * Update tools/stress/README.txt to match current behaviour (CASSANDRA-7933)
 * Fix schema from Thrift conversion with empty metadata (CASSANDRA-8695)
 * Safer Resource Management (CASSANDRA-7705)
 * Make sure we compact highly overlapping cold sstables with
   STCS (CASSANDRA-8635)
 * rpc_interface and listen_interface generate NPE on startup when specified
   interface doesn't exist (CASSANDRA-8677)
 * Fix ArrayIndexOutOfBoundsException in nodetool cfhistograms (CASSANDRA-8514)
 * Switch from yammer metrics for nodetool cf/proxy histograms (CASSANDRA-8662)
 * Make sure we don't add tmplink files to the compaction
   strategy (CASSANDRA-8580)
 * (cqlsh) Handle maps with blob keys (CASSANDRA-8372)
 * (cqlsh) Handle DynamicCompositeType schemas correctly (CASSANDRA-8563)
 * Duplicate rows returned when in clause has repeated values (CASSANDRA-6706)
 * Add tooling to detect hot partitions (CASSANDRA-7974)
 * Fix cassandra-stress user-mode truncation of partition generation (CASSANDRA-8608)
 * Only stream from unrepaired sstables during inc repair (CASSANDRA-8267)
 * Don't allow starting multiple inc repairs on the same sstables (CASSANDRA-8316)
 * Invalidate prepared BATCH statements when related tables
   or keyspaces are dropped (CASSANDRA-8652)
 * Fix missing results in secondary index queries on collections
   with ALLOW FILTERING (CASSANDRA-8421)
 * Expose EstimatedHistogram metrics for range slices (CASSANDRA-8627)
 * (cqlsh) Escape clqshrc passwords properly (CASSANDRA-8618)
 * Fix NPE when passing wrong argument in ALTER TABLE statement (CASSANDRA-8355)
 * Pig: Refactor and deprecate CqlStorage (CASSANDRA-8599)
 * Don't reuse the same cleanup strategy for all sstables (CASSANDRA-8537)
 * Fix case-sensitivity of index name on CREATE and DROP INDEX
   statements (CASSANDRA-8365)
 * Better detection/logging for corruption in compressed sstables (CASSANDRA-8192)
 * Use the correct repairedAt value when closing writer (CASSANDRA-8570)
 * (cqlsh) Handle a schema mismatch being detected on startup (CASSANDRA-8512)
 * Properly calculate expected write size during compaction (CASSANDRA-8532)
 * Invalidate affected prepared statements when a table's columns
   are altered (CASSANDRA-7910)
 * Stress - user defined writes should populate sequentally (CASSANDRA-8524)
 * Fix regression in SSTableRewriter causing some rows to become unreadable 
   during compaction (CASSANDRA-8429)
 * Run major compactions for repaired/unrepaired in parallel (CASSANDRA-8510)
 * (cqlsh) Fix compression options in DESCRIBE TABLE output when compression
   is disabled (CASSANDRA-8288)
 * (cqlsh) Fix DESCRIBE output after keyspaces are altered (CASSANDRA-7623)
 * Make sure we set lastCompactedKey correctly (CASSANDRA-8463)
 * (cqlsh) Fix output of CONSISTENCY command (CASSANDRA-8507)
 * (cqlsh) Fixed the handling of LIST statements (CASSANDRA-8370)
 * Make sstablescrub check leveled manifest again (CASSANDRA-8432)
 * Check first/last keys in sstable when giving out positions (CASSANDRA-8458)
 * Disable mmap on Windows (CASSANDRA-6993)
 * Add missing ConsistencyLevels to cassandra-stress (CASSANDRA-8253)
 * Add auth support to cassandra-stress (CASSANDRA-7985)
 * Fix ArrayIndexOutOfBoundsException when generating error message
   for some CQL syntax errors (CASSANDRA-8455)
 * Scale memtable slab allocation logarithmically (CASSANDRA-7882)
 * cassandra-stress simultaneous inserts over same seed (CASSANDRA-7964)
 * Reduce cassandra-stress sampling memory requirements (CASSANDRA-7926)
 * Ensure memtable flush cannot expire commit log entries from its future (CASSANDRA-8383)
 * Make read "defrag" async to reclaim memtables (CASSANDRA-8459)
 * Remove tmplink files for offline compactions (CASSANDRA-8321)
 * Reduce maxHintsInProgress (CASSANDRA-8415)
 * BTree updates may call provided update function twice (CASSANDRA-8018)
 * Release sstable references after anticompaction (CASSANDRA-8386)
 * Handle abort() in SSTableRewriter properly (CASSANDRA-8320)
 * Centralize shared executors (CASSANDRA-8055)
 * Fix filtering for CONTAINS (KEY) relations on frozen collection
   clustering columns when the query is restricted to a single
   partition (CASSANDRA-8203)
 * Do more aggressive entire-sstable TTL expiry checks (CASSANDRA-8243)
 * Add more log info if readMeter is null (CASSANDRA-8238)
 * add check of the system wall clock time at startup (CASSANDRA-8305)
 * Support for frozen collections (CASSANDRA-7859)
 * Fix overflow on histogram computation (CASSANDRA-8028)
 * Have paxos reuse the timestamp generation of normal queries (CASSANDRA-7801)
 * Fix incremental repair not remove parent session on remote (CASSANDRA-8291)
 * Improve JBOD disk utilization (CASSANDRA-7386)
 * Log failed host when preparing incremental repair (CASSANDRA-8228)
 * Force config client mode in CQLSSTableWriter (CASSANDRA-8281)
 * Fix sstableupgrade throws exception (CASSANDRA-8688)
 * Fix hang when repairing empty keyspace (CASSANDRA-8694)
Merged from 2.0:
 * Fix IllegalArgumentException in dynamic snitch (CASSANDRA-8448)
 * Add support for UPDATE ... IF EXISTS (CASSANDRA-8610)
 * Fix reversal of list prepends (CASSANDRA-8733)
 * Prevent non-zero default_time_to_live on tables with counters
   (CASSANDRA-8678)
 * Fix SSTableSimpleUnsortedWriter ConcurrentModificationException
   (CASSANDRA-8619)
 * Round up time deltas lower than 1ms in BulkLoader (CASSANDRA-8645)
 * Add batch remove iterator to ABSC (CASSANDRA-8414, 8666)
 * Round up time deltas lower than 1ms in BulkLoader (CASSANDRA-8645)
 * Fix isClientMode check in Keyspace (CASSANDRA-8687)
 * Use more efficient slice size for querying internal secondary
   index tables (CASSANDRA-8550)
 * Fix potentially returning deleted rows with range tombstone (CASSANDRA-8558)
 * Check for available disk space before starting a compaction (CASSANDRA-8562)
 * Fix DISTINCT queries with LIMITs or paging when some partitions
   contain only tombstones (CASSANDRA-8490)
 * Introduce background cache refreshing to permissions cache
   (CASSANDRA-8194)
 * Fix race condition in StreamTransferTask that could lead to
   infinite loops and premature sstable deletion (CASSANDRA-7704)
 * Add an extra version check to MigrationTask (CASSANDRA-8462)
 * Ensure SSTableWriter cleans up properly after failure (CASSANDRA-8499)
 * Increase bf true positive count on key cache hit (CASSANDRA-8525)
 * Move MeteredFlusher to its own thread (CASSANDRA-8485)
 * Fix non-distinct results in DISTNCT queries on static columns when
   paging is enabled (CASSANDRA-8087)
 * Move all hints related tasks to hints internal executor (CASSANDRA-8285)
 * Fix paging for multi-partition IN queries (CASSANDRA-8408)
 * Fix MOVED_NODE topology event never being emitted when a node
   moves its token (CASSANDRA-8373)
 * Fix validation of indexes in COMPACT tables (CASSANDRA-8156)
 * Avoid StackOverflowError when a large list of IN values
   is used for a clustering column (CASSANDRA-8410)
 * Fix NPE when writetime() or ttl() calls are wrapped by
   another function call (CASSANDRA-8451)
 * Fix NPE after dropping a keyspace (CASSANDRA-8332)
 * Fix error message on read repair timeouts (CASSANDRA-7947)
 * Default DTCS base_time_seconds changed to 60 (CASSANDRA-8417)
 * Refuse Paxos operation with more than one pending endpoint (CASSANDRA-8346, 8640)
 * Throw correct exception when trying to bind a keyspace or table
   name (CASSANDRA-6952)
 * Make HHOM.compact synchronized (CASSANDRA-8416)
 * cancel latency-sampling task when CF is dropped (CASSANDRA-8401)
 * don't block SocketThread for MessagingService (CASSANDRA-8188)
 * Increase quarantine delay on replacement (CASSANDRA-8260)
 * Expose off-heap memory usage stats (CASSANDRA-7897)
 * Ignore Paxos commits for truncated tables (CASSANDRA-7538)
 * Validate size of indexed column values (CASSANDRA-8280)
 * Make LCS split compaction results over all data directories (CASSANDRA-8329)
 * Fix some failing queries that use multi-column relations
   on COMPACT STORAGE tables (CASSANDRA-8264)
 * Fix InvalidRequestException with ORDER BY (CASSANDRA-8286)
 * Disable SSLv3 for POODLE (CASSANDRA-8265)
 * Fix millisecond timestamps in Tracing (CASSANDRA-8297)
 * Include keyspace name in error message when there are insufficient
   live nodes to stream from (CASSANDRA-8221)
 * Avoid overlap in L1 when L0 contains many nonoverlapping
   sstables (CASSANDRA-8211)
 * Improve PropertyFileSnitch logging (CASSANDRA-8183)
 * Add DC-aware sequential repair (CASSANDRA-8193)
 * Use live sstables in snapshot repair if possible (CASSANDRA-8312)
 * Fix hints serialized size calculation (CASSANDRA-8587)


2.1.2
 * (cqlsh) parse_for_table_meta errors out on queries with undefined
   grammars (CASSANDRA-8262)
 * (cqlsh) Fix SELECT ... TOKEN() function broken in C* 2.1.1 (CASSANDRA-8258)
 * Fix Cassandra crash when running on JDK8 update 40 (CASSANDRA-8209)
 * Optimize partitioner tokens (CASSANDRA-8230)
 * Improve compaction of repaired/unrepaired sstables (CASSANDRA-8004)
 * Make cache serializers pluggable (CASSANDRA-8096)
 * Fix issues with CONTAINS (KEY) queries on secondary indexes
   (CASSANDRA-8147)
 * Fix read-rate tracking of sstables for some queries (CASSANDRA-8239)
 * Fix default timestamp in QueryOptions (CASSANDRA-8246)
 * Set socket timeout when reading remote version (CASSANDRA-8188)
 * Refactor how we track live size (CASSANDRA-7852)
 * Make sure unfinished compaction files are removed (CASSANDRA-8124)
 * Fix shutdown when run as Windows service (CASSANDRA-8136)
 * Fix DESCRIBE TABLE with custom indexes (CASSANDRA-8031)
 * Fix race in RecoveryManagerTest (CASSANDRA-8176)
 * Avoid IllegalArgumentException while sorting sstables in
   IndexSummaryManager (CASSANDRA-8182)
 * Shutdown JVM on file descriptor exhaustion (CASSANDRA-7579)
 * Add 'die' policy for commit log and disk failure (CASSANDRA-7927)
 * Fix installing as service on Windows (CASSANDRA-8115)
 * Fix CREATE TABLE for CQL2 (CASSANDRA-8144)
 * Avoid boxing in ColumnStats min/max trackers (CASSANDRA-8109)
Merged from 2.0:
 * Correctly handle non-text column names in cql3 (CASSANDRA-8178)
 * Fix deletion for indexes on primary key columns (CASSANDRA-8206)
 * Add 'nodetool statusgossip' (CASSANDRA-8125)
 * Improve client notification that nodes are ready for requests (CASSANDRA-7510)
 * Handle negative timestamp in writetime method (CASSANDRA-8139)
 * Pig: Remove errant LIMIT clause in CqlNativeStorage (CASSANDRA-8166)
 * Throw ConfigurationException when hsha is used with the default
   rpc_max_threads setting of 'unlimited' (CASSANDRA-8116)
 * Allow concurrent writing of the same table in the same JVM using
   CQLSSTableWriter (CASSANDRA-7463)
 * Fix totalDiskSpaceUsed calculation (CASSANDRA-8205)


2.1.1
 * Fix spin loop in AtomicSortedColumns (CASSANDRA-7546)
 * Dont notify when replacing tmplink files (CASSANDRA-8157)
 * Fix validation with multiple CONTAINS clause (CASSANDRA-8131)
 * Fix validation of collections in TriggerExecutor (CASSANDRA-8146)
 * Fix IllegalArgumentException when a list of IN values containing tuples
   is passed as a single arg to a prepared statement with the v1 or v2
   protocol (CASSANDRA-8062)
 * Fix ClassCastException in DISTINCT query on static columns with
   query paging (CASSANDRA-8108)
 * Fix NPE on null nested UDT inside a set (CASSANDRA-8105)
 * Fix exception when querying secondary index on set items or map keys
   when some clustering columns are specified (CASSANDRA-8073)
 * Send proper error response when there is an error during native
   protocol message decode (CASSANDRA-8118)
 * Gossip should ignore generation numbers too far in the future (CASSANDRA-8113)
 * Fix NPE when creating a table with frozen sets, lists (CASSANDRA-8104)
 * Fix high memory use due to tracking reads on incrementally opened sstable
   readers (CASSANDRA-8066)
 * Fix EXECUTE request with skipMetadata=false returning no metadata
   (CASSANDRA-8054)
 * Allow concurrent use of CQLBulkOutputFormat (CASSANDRA-7776)
 * Shutdown JVM on OOM (CASSANDRA-7507)
 * Upgrade netty version and enable epoll event loop (CASSANDRA-7761)
 * Don't duplicate sstables smaller than split size when using
   the sstablesplitter tool (CASSANDRA-7616)
 * Avoid re-parsing already prepared statements (CASSANDRA-7923)
 * Fix some Thrift slice deletions and updates of COMPACT STORAGE
   tables with some clustering columns omitted (CASSANDRA-7990)
 * Fix filtering for CONTAINS on sets (CASSANDRA-8033)
 * Properly track added size (CASSANDRA-7239)
 * Allow compilation in java 8 (CASSANDRA-7208)
 * Fix Assertion error on RangeTombstoneList diff (CASSANDRA-8013)
 * Release references to overlapping sstables during compaction (CASSANDRA-7819)
 * Send notification when opening compaction results early (CASSANDRA-8034)
 * Make native server start block until properly bound (CASSANDRA-7885)
 * (cqlsh) Fix IPv6 support (CASSANDRA-7988)
 * Ignore fat clients when checking for endpoint collision (CASSANDRA-7939)
 * Make sstablerepairedset take a list of files (CASSANDRA-7995)
 * (cqlsh) Tab completeion for indexes on map keys (CASSANDRA-7972)
 * (cqlsh) Fix UDT field selection in select clause (CASSANDRA-7891)
 * Fix resource leak in event of corrupt sstable
 * (cqlsh) Add command line option for cqlshrc file path (CASSANDRA-7131)
 * Provide visibility into prepared statements churn (CASSANDRA-7921, CASSANDRA-7930)
 * Invalidate prepared statements when their keyspace or table is
   dropped (CASSANDRA-7566)
 * cassandra-stress: fix support for NetworkTopologyStrategy (CASSANDRA-7945)
 * Fix saving caches when a table is dropped (CASSANDRA-7784)
 * Add better error checking of new stress profile (CASSANDRA-7716)
 * Use ThreadLocalRandom and remove FBUtilities.threadLocalRandom (CASSANDRA-7934)
 * Prevent operator mistakes due to simultaneous bootstrap (CASSANDRA-7069)
 * cassandra-stress supports whitelist mode for node config (CASSANDRA-7658)
 * GCInspector more closely tracks GC; cassandra-stress and nodetool report it (CASSANDRA-7916)
 * nodetool won't output bogus ownership info without a keyspace (CASSANDRA-7173)
 * Add human readable option to nodetool commands (CASSANDRA-5433)
 * Don't try to set repairedAt on old sstables (CASSANDRA-7913)
 * Add metrics for tracking PreparedStatement use (CASSANDRA-7719)
 * (cqlsh) tab-completion for triggers (CASSANDRA-7824)
 * (cqlsh) Support for query paging (CASSANDRA-7514)
 * (cqlsh) Show progress of COPY operations (CASSANDRA-7789)
 * Add syntax to remove multiple elements from a map (CASSANDRA-6599)
 * Support non-equals conditions in lightweight transactions (CASSANDRA-6839)
 * Add IF [NOT] EXISTS to create/drop triggers (CASSANDRA-7606)
 * (cqlsh) Display the current logged-in user (CASSANDRA-7785)
 * (cqlsh) Don't ignore CTRL-C during COPY FROM execution (CASSANDRA-7815)
 * (cqlsh) Order UDTs according to cross-type dependencies in DESCRIBE
   output (CASSANDRA-7659)
 * (cqlsh) Fix handling of CAS statement results (CASSANDRA-7671)
 * (cqlsh) COPY TO/FROM improvements (CASSANDRA-7405)
 * Support list index operations with conditions (CASSANDRA-7499)
 * Add max live/tombstoned cells to nodetool cfstats output (CASSANDRA-7731)
 * Validate IPv6 wildcard addresses properly (CASSANDRA-7680)
 * (cqlsh) Error when tracing query (CASSANDRA-7613)
 * Avoid IOOBE when building SyntaxError message snippet (CASSANDRA-7569)
 * SSTableExport uses correct validator to create string representation of partition
   keys (CASSANDRA-7498)
 * Avoid NPEs when receiving type changes for an unknown keyspace (CASSANDRA-7689)
 * Add support for custom 2i validation (CASSANDRA-7575)
 * Pig support for hadoop CqlInputFormat (CASSANDRA-6454)
 * Add duration mode to cassandra-stress (CASSANDRA-7468)
 * Add listen_interface and rpc_interface options (CASSANDRA-7417)
 * Improve schema merge performance (CASSANDRA-7444)
 * Adjust MT depth based on # of partition validating (CASSANDRA-5263)
 * Optimise NativeCell comparisons (CASSANDRA-6755)
 * Configurable client timeout for cqlsh (CASSANDRA-7516)
 * Include snippet of CQL query near syntax error in messages (CASSANDRA-7111)
 * Make repair -pr work with -local (CASSANDRA-7450)
 * Fix error in sstableloader with -cph > 1 (CASSANDRA-8007)
 * Fix snapshot repair error on indexed tables (CASSANDRA-8020)
 * Do not exit nodetool repair when receiving JMX NOTIF_LOST (CASSANDRA-7909)
 * Stream to private IP when available (CASSANDRA-8084)
Merged from 2.0:
 * Reject conditions on DELETE unless full PK is given (CASSANDRA-6430)
 * Properly reject the token function DELETE (CASSANDRA-7747)
 * Force batchlog replay before decommissioning a node (CASSANDRA-7446)
 * Fix hint replay with many accumulated expired hints (CASSANDRA-6998)
 * Fix duplicate results in DISTINCT queries on static columns with query
   paging (CASSANDRA-8108)
 * Add DateTieredCompactionStrategy (CASSANDRA-6602)
 * Properly validate ascii and utf8 string literals in CQL queries (CASSANDRA-8101)
 * (cqlsh) Fix autocompletion for alter keyspace (CASSANDRA-8021)
 * Create backup directories for commitlog archiving during startup (CASSANDRA-8111)
 * Reduce totalBlockFor() for LOCAL_* consistency levels (CASSANDRA-8058)
 * Fix merging schemas with re-dropped keyspaces (CASSANDRA-7256)
 * Fix counters in supercolumns during live upgrades from 1.2 (CASSANDRA-7188)
 * Notify DT subscribers when a column family is truncated (CASSANDRA-8088)
 * Add sanity check of $JAVA on startup (CASSANDRA-7676)
 * Schedule fat client schema pull on join (CASSANDRA-7993)
 * Don't reset nodes' versions when closing IncomingTcpConnections
   (CASSANDRA-7734)
 * Record the real messaging version in all cases in OutboundTcpConnection
   (CASSANDRA-8057)
 * SSL does not work in cassandra-cli (CASSANDRA-7899)
 * Fix potential exception when using ReversedType in DynamicCompositeType
   (CASSANDRA-7898)
 * Better validation of collection values (CASSANDRA-7833)
 * Track min/max timestamps correctly (CASSANDRA-7969)
 * Fix possible overflow while sorting CL segments for replay (CASSANDRA-7992)
 * Increase nodetool Xmx (CASSANDRA-7956)
 * Archive any commitlog segments present at startup (CASSANDRA-6904)
 * CrcCheckChance should adjust based on live CFMetadata not 
   sstable metadata (CASSANDRA-7978)
 * token() should only accept columns in the partitioning
   key order (CASSANDRA-6075)
 * Add method to invalidate permission cache via JMX (CASSANDRA-7977)
 * Allow propagating multiple gossip states atomically (CASSANDRA-6125)
 * Log exceptions related to unclean native protocol client disconnects
   at DEBUG or INFO (CASSANDRA-7849)
 * Allow permissions cache to be set via JMX (CASSANDRA-7698)
 * Include schema_triggers CF in readable system resources (CASSANDRA-7967)
 * Fix RowIndexEntry to report correct serializedSize (CASSANDRA-7948)
 * Make CQLSSTableWriter sync within partitions (CASSANDRA-7360)
 * Potentially use non-local replicas in CqlConfigHelper (CASSANDRA-7906)
 * Explicitly disallow mixing multi-column and single-column
   relations on clustering columns (CASSANDRA-7711)
 * Better error message when condition is set on PK column (CASSANDRA-7804)
 * Don't send schema change responses and events for no-op DDL
   statements (CASSANDRA-7600)
 * (Hadoop) fix cluster initialisation for a split fetching (CASSANDRA-7774)
 * Throw InvalidRequestException when queries contain relations on entire
   collection columns (CASSANDRA-7506)
 * (cqlsh) enable CTRL-R history search with libedit (CASSANDRA-7577)
 * (Hadoop) allow ACFRW to limit nodes to local DC (CASSANDRA-7252)
 * (cqlsh) cqlsh should automatically disable tracing when selecting
   from system_traces (CASSANDRA-7641)
 * (Hadoop) Add CqlOutputFormat (CASSANDRA-6927)
 * Don't depend on cassandra config for nodetool ring (CASSANDRA-7508)
 * (cqlsh) Fix failing cqlsh formatting tests (CASSANDRA-7703)
 * Fix IncompatibleClassChangeError from hadoop2 (CASSANDRA-7229)
 * Add 'nodetool sethintedhandoffthrottlekb' (CASSANDRA-7635)
 * (cqlsh) Add tab-completion for CREATE/DROP USER IF [NOT] EXISTS (CASSANDRA-7611)
 * Catch errors when the JVM pulls the rug out from GCInspector (CASSANDRA-5345)
 * cqlsh fails when version number parts are not int (CASSANDRA-7524)
 * Fix NPE when table dropped during streaming (CASSANDRA-7946)
 * Fix wrong progress when streaming uncompressed (CASSANDRA-7878)
 * Fix possible infinite loop in creating repair range (CASSANDRA-7983)
 * Fix unit in nodetool for streaming throughput (CASSANDRA-7375)
Merged from 1.2:
 * Don't index tombstones (CASSANDRA-7828)
 * Improve PasswordAuthenticator default super user setup (CASSANDRA-7788)


2.1.0
 * (cqlsh) Removed "ALTER TYPE <name> RENAME TO <name>" from tab-completion
   (CASSANDRA-7895)
 * Fixed IllegalStateException in anticompaction (CASSANDRA-7892)
 * cqlsh: DESCRIBE support for frozen UDTs, tuples (CASSANDRA-7863)
 * Avoid exposing internal classes over JMX (CASSANDRA-7879)
 * Add null check for keys when freezing collection (CASSANDRA-7869)
 * Improve stress workload realism (CASSANDRA-7519)
Merged from 2.0:
 * Configure system.paxos with LeveledCompactionStrategy (CASSANDRA-7753)
 * Fix ALTER clustering column type from DateType to TimestampType when
   using DESC clustering order (CASSANRDA-7797)
 * Throw EOFException if we run out of chunks in compressed datafile
   (CASSANDRA-7664)
 * Fix PRSI handling of CQL3 row markers for row cleanup (CASSANDRA-7787)
 * Fix dropping collection when it's the last regular column (CASSANDRA-7744)
 * Make StreamReceiveTask thread safe and gc friendly (CASSANDRA-7795)
 * Validate empty cell names from counter updates (CASSANDRA-7798)
Merged from 1.2:
 * Don't allow compacted sstables to be marked as compacting (CASSANDRA-7145)
 * Track expired tombstones (CASSANDRA-7810)


2.1.0-rc7
 * Add frozen keyword and require UDT to be frozen (CASSANDRA-7857)
 * Track added sstable size correctly (CASSANDRA-7239)
 * (cqlsh) Fix case insensitivity (CASSANDRA-7834)
 * Fix failure to stream ranges when moving (CASSANDRA-7836)
 * Correctly remove tmplink files (CASSANDRA-7803)
 * (cqlsh) Fix column name formatting for functions, CAS operations,
   and UDT field selections (CASSANDRA-7806)
 * (cqlsh) Fix COPY FROM handling of null/empty primary key
   values (CASSANDRA-7792)
 * Fix ordering of static cells (CASSANDRA-7763)
Merged from 2.0:
 * Forbid re-adding dropped counter columns (CASSANDRA-7831)
 * Fix CFMetaData#isThriftCompatible() for PK-only tables (CASSANDRA-7832)
 * Always reject inequality on the partition key without token()
   (CASSANDRA-7722)
 * Always send Paxos commit to all replicas (CASSANDRA-7479)
 * Make disruptor_thrift_server invocation pool configurable (CASSANDRA-7594)
 * Make repair no-op when RF=1 (CASSANDRA-7864)


2.1.0-rc6
 * Fix OOM issue from netty caching over time (CASSANDRA-7743)
 * json2sstable couldn't import JSON for CQL table (CASSANDRA-7477)
 * Invalidate all caches on table drop (CASSANDRA-7561)
 * Skip strict endpoint selection for ranges if RF == nodes (CASSANRA-7765)
 * Fix Thrift range filtering without 2ary index lookups (CASSANDRA-7741)
 * Add tracing entries about concurrent range requests (CASSANDRA-7599)
 * (cqlsh) Fix DESCRIBE for NTS keyspaces (CASSANDRA-7729)
 * Remove netty buffer ref-counting (CASSANDRA-7735)
 * Pass mutated cf to index updater for use by PRSI (CASSANDRA-7742)
 * Include stress yaml example in release and deb (CASSANDRA-7717)
 * workaround for netty issue causing corrupted data off the wire (CASSANDRA-7695)
 * cqlsh DESC CLUSTER fails retrieving ring information (CASSANDRA-7687)
 * Fix binding null values inside UDT (CASSANDRA-7685)
 * Fix UDT field selection with empty fields (CASSANDRA-7670)
 * Bogus deserialization of static cells from sstable (CASSANDRA-7684)
 * Fix NPE on compaction leftover cleanup for dropped table (CASSANDRA-7770)
Merged from 2.0:
 * Fix race condition in StreamTransferTask that could lead to
   infinite loops and premature sstable deletion (CASSANDRA-7704)
 * (cqlsh) Wait up to 10 sec for a tracing session (CASSANDRA-7222)
 * Fix NPE in FileCacheService.sizeInBytes (CASSANDRA-7756)
 * Remove duplicates from StorageService.getJoiningNodes (CASSANDRA-7478)
 * Clone token map outside of hot gossip loops (CASSANDRA-7758)
 * Fix MS expiring map timeout for Paxos messages (CASSANDRA-7752)
 * Do not flush on truncate if durable_writes is false (CASSANDRA-7750)
 * Give CRR a default input_cql Statement (CASSANDRA-7226)
 * Better error message when adding a collection with the same name
   than a previously dropped one (CASSANDRA-6276)
 * Fix validation when adding static columns (CASSANDRA-7730)
 * (Thrift) fix range deletion of supercolumns (CASSANDRA-7733)
 * Fix potential AssertionError in RangeTombstoneList (CASSANDRA-7700)
 * Validate arguments of blobAs* functions (CASSANDRA-7707)
 * Fix potential AssertionError with 2ndary indexes (CASSANDRA-6612)
 * Avoid logging CompactionInterrupted at ERROR (CASSANDRA-7694)
 * Minor leak in sstable2jon (CASSANDRA-7709)
 * Add cassandra.auto_bootstrap system property (CASSANDRA-7650)
 * Update java driver (for hadoop) (CASSANDRA-7618)
 * Remove CqlPagingRecordReader/CqlPagingInputFormat (CASSANDRA-7570)
 * Support connecting to ipv6 jmx with nodetool (CASSANDRA-7669)


2.1.0-rc5
 * Reject counters inside user types (CASSANDRA-7672)
 * Switch to notification-based GCInspector (CASSANDRA-7638)
 * (cqlsh) Handle nulls in UDTs and tuples correctly (CASSANDRA-7656)
 * Don't use strict consistency when replacing (CASSANDRA-7568)
 * Fix min/max cell name collection on 2.0 SSTables with range
   tombstones (CASSANDRA-7593)
 * Tolerate min/max cell names of different lengths (CASSANDRA-7651)
 * Filter cached results correctly (CASSANDRA-7636)
 * Fix tracing on the new SEPExecutor (CASSANDRA-7644)
 * Remove shuffle and taketoken (CASSANDRA-7601)
 * Clean up Windows batch scripts (CASSANDRA-7619)
 * Fix native protocol drop user type notification (CASSANDRA-7571)
 * Give read access to system.schema_usertypes to all authenticated users
   (CASSANDRA-7578)
 * (cqlsh) Fix cqlsh display when zero rows are returned (CASSANDRA-7580)
 * Get java version correctly when JAVA_TOOL_OPTIONS is set (CASSANDRA-7572)
 * Fix NPE when dropping index from non-existent keyspace, AssertionError when
   dropping non-existent index with IF EXISTS (CASSANDRA-7590)
 * Fix sstablelevelresetter hang (CASSANDRA-7614)
 * (cqlsh) Fix deserialization of blobs (CASSANDRA-7603)
 * Use "keyspace updated" schema change message for UDT changes in v1 and
   v2 protocols (CASSANDRA-7617)
 * Fix tracing of range slices and secondary index lookups that are local
   to the coordinator (CASSANDRA-7599)
 * Set -Dcassandra.storagedir for all tool shell scripts (CASSANDRA-7587)
 * Don't swap max/min col names when mutating sstable metadata (CASSANDRA-7596)
 * (cqlsh) Correctly handle paged result sets (CASSANDRA-7625)
 * (cqlsh) Improve waiting for a trace to complete (CASSANDRA-7626)
 * Fix tracing of concurrent range slices and 2ary index queries (CASSANDRA-7626)
 * Fix scrub against collection type (CASSANDRA-7665)
Merged from 2.0:
 * Set gc_grace_seconds to seven days for system schema tables (CASSANDRA-7668)
 * SimpleSeedProvider no longer caches seeds forever (CASSANDRA-7663)
 * Always flush on truncate (CASSANDRA-7511)
 * Fix ReversedType(DateType) mapping to native protocol (CASSANDRA-7576)
 * Always merge ranges owned by a single node (CASSANDRA-6930)
 * Track max/min timestamps for range tombstones (CASSANDRA-7647)
 * Fix NPE when listing saved caches dir (CASSANDRA-7632)


2.1.0-rc4
 * Fix word count hadoop example (CASSANDRA-7200)
 * Updated memtable_cleanup_threshold and memtable_flush_writers defaults 
   (CASSANDRA-7551)
 * (Windows) fix startup when WMI memory query fails (CASSANDRA-7505)
 * Anti-compaction proceeds if any part of the repair failed (CASSANDRA-7521)
 * Add missing table name to DROP INDEX responses and notifications (CASSANDRA-7539)
 * Bump CQL version to 3.2.0 and update CQL documentation (CASSANDRA-7527)
 * Fix configuration error message when running nodetool ring (CASSANDRA-7508)
 * Support conditional updates, tuple type, and the v3 protocol in cqlsh (CASSANDRA-7509)
 * Handle queries on multiple secondary index types (CASSANDRA-7525)
 * Fix cqlsh authentication with v3 native protocol (CASSANDRA-7564)
 * Fix NPE when unknown prepared statement ID is used (CASSANDRA-7454)
Merged from 2.0:
 * (Windows) force range-based repair to non-sequential mode (CASSANDRA-7541)
 * Fix range merging when DES scores are zero (CASSANDRA-7535)
 * Warn when SSL certificates have expired (CASSANDRA-7528)
 * Fix error when doing reversed queries with static columns (CASSANDRA-7490)
Merged from 1.2:
 * Set correct stream ID on responses when non-Exception Throwables
   are thrown while handling native protocol messages (CASSANDRA-7470)


2.1.0-rc3
 * Consider expiry when reconciling otherwise equal cells (CASSANDRA-7403)
 * Introduce CQL support for stress tool (CASSANDRA-6146)
 * Fix ClassCastException processing expired messages (CASSANDRA-7496)
 * Fix prepared marker for collections inside UDT (CASSANDRA-7472)
 * Remove left-over populate_io_cache_on_flush and replicate_on_write
   uses (CASSANDRA-7493)
 * (Windows) handle spaces in path names (CASSANDRA-7451)
 * Ensure writes have completed after dropping a table, before recycling
   commit log segments (CASSANDRA-7437)
 * Remove left-over rows_per_partition_to_cache (CASSANDRA-7493)
 * Fix error when CONTAINS is used with a bind marker (CASSANDRA-7502)
 * Properly reject unknown UDT field (CASSANDRA-7484)
Merged from 2.0:
 * Fix CC#collectTimeOrderedData() tombstone optimisations (CASSANDRA-7394)
 * Support DISTINCT for static columns and fix behaviour when DISTINC is
   not use (CASSANDRA-7305).
 * Workaround JVM NPE on JMX bind failure (CASSANDRA-7254)
 * Fix race in FileCacheService RemovalListener (CASSANDRA-7278)
 * Fix inconsistent use of consistencyForCommit that allowed LOCAL_QUORUM
   operations to incorrect become full QUORUM (CASSANDRA-7345)
 * Properly handle unrecognized opcodes and flags (CASSANDRA-7440)
 * (Hadoop) close CqlRecordWriter clients when finished (CASSANDRA-7459)
 * Commit disk failure policy (CASSANDRA-7429)
 * Make sure high level sstables get compacted (CASSANDRA-7414)
 * Fix AssertionError when using empty clustering columns and static columns
   (CASSANDRA-7455)
 * Add option to disable STCS in L0 (CASSANDRA-6621)
 * Upgrade to snappy-java 1.0.5.2 (CASSANDRA-7476)


2.1.0-rc2
 * Fix heap size calculation for CompoundSparseCellName and 
   CompoundSparseCellName.WithCollection (CASSANDRA-7421)
 * Allow counter mutations in UNLOGGED batches (CASSANDRA-7351)
 * Modify reconcile logic to always pick a tombstone over a counter cell
   (CASSANDRA-7346)
 * Avoid incremental compaction on Windows (CASSANDRA-7365)
 * Fix exception when querying a composite-keyed table with a collection index
   (CASSANDRA-7372)
 * Use node's host id in place of counter ids (CASSANDRA-7366)
 * Fix error when doing reversed queries with static columns (CASSANDRA-7490)
 * Backport CASSANDRA-6747 (CASSANDRA-7560)
 * Track max/min timestamps for range tombstones (CASSANDRA-7647)
 * Fix NPE when listing saved caches dir (CASSANDRA-7632)
 * Fix sstableloader unable to connect encrypted node (CASSANDRA-7585)
Merged from 1.2:
 * Clone token map outside of hot gossip loops (CASSANDRA-7758)
 * Add stop method to EmbeddedCassandraService (CASSANDRA-7595)
 * Support connecting to ipv6 jmx with nodetool (CASSANDRA-7669)
 * Set gc_grace_seconds to seven days for system schema tables (CASSANDRA-7668)
 * SimpleSeedProvider no longer caches seeds forever (CASSANDRA-7663)
 * Set correct stream ID on responses when non-Exception Throwables
   are thrown while handling native protocol messages (CASSANDRA-7470)
 * Fix row size miscalculation in LazilyCompactedRow (CASSANDRA-7543)
 * Fix race in background compaction check (CASSANDRA-7745)
 * Don't clear out range tombstones during compaction (CASSANDRA-7808)


2.1.0-rc1
 * Revert flush directory (CASSANDRA-6357)
 * More efficient executor service for fast operations (CASSANDRA-4718)
 * Move less common tools into a new cassandra-tools package (CASSANDRA-7160)
 * Support more concurrent requests in native protocol (CASSANDRA-7231)
 * Add tab-completion to debian nodetool packaging (CASSANDRA-6421)
 * Change concurrent_compactors defaults (CASSANDRA-7139)
 * Add PowerShell Windows launch scripts (CASSANDRA-7001)
 * Make commitlog archive+restore more robust (CASSANDRA-6974)
 * Fix marking commitlogsegments clean (CASSANDRA-6959)
 * Add snapshot "manifest" describing files included (CASSANDRA-6326)
 * Parallel streaming for sstableloader (CASSANDRA-3668)
 * Fix bugs in supercolumns handling (CASSANDRA-7138)
 * Fix ClassClassException on composite dense tables (CASSANDRA-7112)
 * Cleanup and optimize collation and slice iterators (CASSANDRA-7107)
 * Upgrade NBHM lib (CASSANDRA-7128)
 * Optimize netty server (CASSANDRA-6861)
 * Fix repair hang when given CF does not exist (CASSANDRA-7189)
 * Allow c* to be shutdown in an embedded mode (CASSANDRA-5635)
 * Add server side batching to native transport (CASSANDRA-5663)
 * Make batchlog replay asynchronous (CASSANDRA-6134)
 * remove unused classes (CASSANDRA-7197)
 * Limit user types to the keyspace they are defined in (CASSANDRA-6643)
 * Add validate method to CollectionType (CASSANDRA-7208)
 * New serialization format for UDT values (CASSANDRA-7209, CASSANDRA-7261)
 * Fix nodetool netstats (CASSANDRA-7270)
 * Fix potential ClassCastException in HintedHandoffManager (CASSANDRA-7284)
 * Use prepared statements internally (CASSANDRA-6975)
 * Fix broken paging state with prepared statement (CASSANDRA-7120)
 * Fix IllegalArgumentException in CqlStorage (CASSANDRA-7287)
 * Allow nulls/non-existant fields in UDT (CASSANDRA-7206)
 * Add Thrift MultiSliceRequest (CASSANDRA-6757, CASSANDRA-7027)
 * Handle overlapping MultiSlices (CASSANDRA-7279)
 * Fix DataOutputTest on Windows (CASSANDRA-7265)
 * Embedded sets in user defined data-types are not updating (CASSANDRA-7267)
 * Add tuple type to CQL/native protocol (CASSANDRA-7248)
 * Fix CqlPagingRecordReader on tables with few rows (CASSANDRA-7322)
Merged from 2.0:
 * Copy compaction options to make sure they are reloaded (CASSANDRA-7290)
 * Add option to do more aggressive tombstone compactions (CASSANDRA-6563)
 * Don't try to compact already-compacting files in HHOM (CASSANDRA-7288)
 * Always reallocate buffers in HSHA (CASSANDRA-6285)
 * (Hadoop) support authentication in CqlRecordReader (CASSANDRA-7221)
 * (Hadoop) Close java driver Cluster in CQLRR.close (CASSANDRA-7228)
 * Warn when 'USING TIMESTAMP' is used on a CAS BATCH (CASSANDRA-7067)
 * return all cpu values from BackgroundActivityMonitor.readAndCompute (CASSANDRA-7183)
 * Correctly delete scheduled range xfers (CASSANDRA-7143)
 * return all cpu values from BackgroundActivityMonitor.readAndCompute (CASSANDRA-7183)  
 * reduce garbage creation in calculatePendingRanges (CASSANDRA-7191)
 * fix c* launch issues on Russian os's due to output of linux 'free' cmd (CASSANDRA-6162)
 * Fix disabling autocompaction (CASSANDRA-7187)
 * Fix potential NumberFormatException when deserializing IntegerType (CASSANDRA-7088)
 * cqlsh can't tab-complete disabling compaction (CASSANDRA-7185)
 * cqlsh: Accept and execute CQL statement(s) from command-line parameter (CASSANDRA-7172)
 * Fix IllegalStateException in CqlPagingRecordReader (CASSANDRA-7198)
 * Fix the InvertedIndex trigger example (CASSANDRA-7211)
 * Add --resolve-ip option to 'nodetool ring' (CASSANDRA-7210)
 * reduce garbage on codec flag deserialization (CASSANDRA-7244) 
 * Fix duplicated error messages on directory creation error at startup (CASSANDRA-5818)
 * Proper null handle for IF with map element access (CASSANDRA-7155)
 * Improve compaction visibility (CASSANDRA-7242)
 * Correctly delete scheduled range xfers (CASSANDRA-7143)
 * Make batchlog replica selection rack-aware (CASSANDRA-6551)
 * Fix CFMetaData#getColumnDefinitionFromColumnName() (CASSANDRA-7074)
 * Fix writetime/ttl functions for static columns (CASSANDRA-7081)
 * Suggest CTRL-C or semicolon after three blank lines in cqlsh (CASSANDRA-7142)
 * Fix 2ndary index queries with DESC clustering order (CASSANDRA-6950)
 * Invalid key cache entries on DROP (CASSANDRA-6525)
 * Fix flapping RecoveryManagerTest (CASSANDRA-7084)
 * Add missing iso8601 patterns for date strings (CASSANDRA-6973)
 * Support selecting multiple rows in a partition using IN (CASSANDRA-6875)
 * Add authentication support to shuffle (CASSANDRA-6484)
 * Swap local and global default read repair chances (CASSANDRA-7320)
 * Add conditional CREATE/DROP USER support (CASSANDRA-7264)
 * Cqlsh counts non-empty lines for "Blank lines" warning (CASSANDRA-7325)
Merged from 1.2:
 * Add Cloudstack snitch (CASSANDRA-7147)
 * Update system.peers correctly when relocating tokens (CASSANDRA-7126)
 * Add Google Compute Engine snitch (CASSANDRA-7132)
 * remove duplicate query for local tokens (CASSANDRA-7182)
 * exit CQLSH with error status code if script fails (CASSANDRA-6344)
 * Fix bug with some IN queries missig results (CASSANDRA-7105)
 * Fix availability validation for LOCAL_ONE CL (CASSANDRA-7319)
 * Hint streaming can cause decommission to fail (CASSANDRA-7219)


2.1.0-beta2
 * Increase default CL space to 8GB (CASSANDRA-7031)
 * Add range tombstones to read repair digests (CASSANDRA-6863)
 * Fix BTree.clear for large updates (CASSANDRA-6943)
 * Fail write instead of logging a warning when unable to append to CL
   (CASSANDRA-6764)
 * Eliminate possibility of CL segment appearing twice in active list 
   (CASSANDRA-6557)
 * Apply DONTNEED fadvise to commitlog segments (CASSANDRA-6759)
 * Switch CRC component to Adler and include it for compressed sstables 
   (CASSANDRA-4165)
 * Allow cassandra-stress to set compaction strategy options (CASSANDRA-6451)
 * Add broadcast_rpc_address option to cassandra.yaml (CASSANDRA-5899)
 * Auto reload GossipingPropertyFileSnitch config (CASSANDRA-5897)
 * Fix overflow of memtable_total_space_in_mb (CASSANDRA-6573)
 * Fix ABTC NPE and apply update function correctly (CASSANDRA-6692)
 * Allow nodetool to use a file or prompt for password (CASSANDRA-6660)
 * Fix AIOOBE when concurrently accessing ABSC (CASSANDRA-6742)
 * Fix assertion error in ALTER TYPE RENAME (CASSANDRA-6705)
 * Scrub should not always clear out repaired status (CASSANDRA-5351)
 * Improve handling of range tombstone for wide partitions (CASSANDRA-6446)
 * Fix ClassCastException for compact table with composites (CASSANDRA-6738)
 * Fix potentially repairing with wrong nodes (CASSANDRA-6808)
 * Change caching option syntax (CASSANDRA-6745)
 * Fix stress to do proper counter reads (CASSANDRA-6835)
 * Fix help message for stress counter_write (CASSANDRA-6824)
 * Fix stress smart Thrift client to pick servers correctly (CASSANDRA-6848)
 * Add logging levels (minimal, normal or verbose) to stress tool (CASSANDRA-6849)
 * Fix race condition in Batch CLE (CASSANDRA-6860)
 * Improve cleanup/scrub/upgradesstables failure handling (CASSANDRA-6774)
 * ByteBuffer write() methods for serializing sstables (CASSANDRA-6781)
 * Proper compare function for CollectionType (CASSANDRA-6783)
 * Update native server to Netty 4 (CASSANDRA-6236)
 * Fix off-by-one error in stress (CASSANDRA-6883)
 * Make OpOrder AutoCloseable (CASSANDRA-6901)
 * Remove sync repair JMX interface (CASSANDRA-6900)
 * Add multiple memory allocation options for memtables (CASSANDRA-6689, 6694)
 * Remove adjusted op rate from stress output (CASSANDRA-6921)
 * Add optimized CF.hasColumns() implementations (CASSANDRA-6941)
 * Serialize batchlog mutations with the version of the target node
   (CASSANDRA-6931)
 * Optimize CounterColumn#reconcile() (CASSANDRA-6953)
 * Properly remove 1.2 sstable support in 2.1 (CASSANDRA-6869)
 * Lock counter cells, not partitions (CASSANDRA-6880)
 * Track presence of legacy counter shards in sstables (CASSANDRA-6888)
 * Ensure safe resource cleanup when replacing sstables (CASSANDRA-6912)
 * Add failure handler to async callback (CASSANDRA-6747)
 * Fix AE when closing SSTable without releasing reference (CASSANDRA-7000)
 * Clean up IndexInfo on keyspace/table drops (CASSANDRA-6924)
 * Only snapshot relative SSTables when sequential repair (CASSANDRA-7024)
 * Require nodetool rebuild_index to specify index names (CASSANDRA-7038)
 * fix cassandra stress errors on reads with native protocol (CASSANDRA-7033)
 * Use OpOrder to guard sstable references for reads (CASSANDRA-6919)
 * Preemptive opening of compaction result (CASSANDRA-6916)
 * Multi-threaded scrub/cleanup/upgradesstables (CASSANDRA-5547)
 * Optimize cellname comparison (CASSANDRA-6934)
 * Native protocol v3 (CASSANDRA-6855)
 * Optimize Cell liveness checks and clean up Cell (CASSANDRA-7119)
 * Support consistent range movements (CASSANDRA-2434)
Merged from 2.0:
 * Avoid race-prone second "scrub" of system keyspace (CASSANDRA-6797)
 * Pool CqlRecordWriter clients by inetaddress rather than Range
   (CASSANDRA-6665)
 * Fix compaction_history timestamps (CASSANDRA-6784)
 * Compare scores of full replica ordering in DES (CASSANDRA-6683)
 * fix CME in SessionInfo updateProgress affecting netstats (CASSANDRA-6577)
 * Allow repairing between specific replicas (CASSANDRA-6440)
 * Allow per-dc enabling of hints (CASSANDRA-6157)
 * Add compatibility for Hadoop 0.2.x (CASSANDRA-5201)
 * Fix EstimatedHistogram races (CASSANDRA-6682)
 * Failure detector correctly converts initial value to nanos (CASSANDRA-6658)
 * Add nodetool taketoken to relocate vnodes (CASSANDRA-4445)
 * Expose bulk loading progress over JMX (CASSANDRA-4757)
 * Correctly handle null with IF conditions and TTL (CASSANDRA-6623)
 * Account for range/row tombstones in tombstone drop
   time histogram (CASSANDRA-6522)
 * Stop CommitLogSegment.close() from calling sync() (CASSANDRA-6652)
 * Make commitlog failure handling configurable (CASSANDRA-6364)
 * Avoid overlaps in LCS (CASSANDRA-6688)
 * Improve support for paginating over composites (CASSANDRA-4851)
 * Fix count(*) queries in a mixed cluster (CASSANDRA-6707)
 * Improve repair tasks(snapshot, differencing) concurrency (CASSANDRA-6566)
 * Fix replaying pre-2.0 commit logs (CASSANDRA-6714)
 * Add static columns to CQL3 (CASSANDRA-6561)
 * Optimize single partition batch statements (CASSANDRA-6737)
 * Disallow post-query re-ordering when paging (CASSANDRA-6722)
 * Fix potential paging bug with deleted columns (CASSANDRA-6748)
 * Fix NPE on BulkLoader caused by losing StreamEvent (CASSANDRA-6636)
 * Fix truncating compression metadata (CASSANDRA-6791)
 * Add CMSClassUnloadingEnabled JVM option (CASSANDRA-6541)
 * Catch memtable flush exceptions during shutdown (CASSANDRA-6735)
 * Fix upgradesstables NPE for non-CF-based indexes (CASSANDRA-6645)
 * Fix UPDATE updating PRIMARY KEY columns implicitly (CASSANDRA-6782)
 * Fix IllegalArgumentException when updating from 1.2 with SuperColumns
   (CASSANDRA-6733)
 * FBUtilities.singleton() should use the CF comparator (CASSANDRA-6778)
 * Fix CQLSStableWriter.addRow(Map<String, Object>) (CASSANDRA-6526)
 * Fix HSHA server introducing corrupt data (CASSANDRA-6285)
 * Fix CAS conditions for COMPACT STORAGE tables (CASSANDRA-6813)
 * Starting threads in OutboundTcpConnectionPool constructor causes race conditions (CASSANDRA-7177)
 * Allow overriding cassandra-rackdc.properties file (CASSANDRA-7072)
 * Set JMX RMI port to 7199 (CASSANDRA-7087)
 * Use LOCAL_QUORUM for data reads at LOCAL_SERIAL (CASSANDRA-6939)
 * Log a warning for large batches (CASSANDRA-6487)
 * Put nodes in hibernate when join_ring is false (CASSANDRA-6961)
 * Avoid early loading of non-system keyspaces before compaction-leftovers 
   cleanup at startup (CASSANDRA-6913)
 * Restrict Windows to parallel repairs (CASSANDRA-6907)
 * (Hadoop) Allow manually specifying start/end tokens in CFIF (CASSANDRA-6436)
 * Fix NPE in MeteredFlusher (CASSANDRA-6820)
 * Fix race processing range scan responses (CASSANDRA-6820)
 * Allow deleting snapshots from dropped keyspaces (CASSANDRA-6821)
 * Add uuid() function (CASSANDRA-6473)
 * Omit tombstones from schema digests (CASSANDRA-6862)
 * Include correct consistencyLevel in LWT timeout (CASSANDRA-6884)
 * Lower chances for losing new SSTables during nodetool refresh and
   ColumnFamilyStore.loadNewSSTables (CASSANDRA-6514)
 * Add support for DELETE ... IF EXISTS to CQL3 (CASSANDRA-5708)
 * Update hadoop_cql3_word_count example (CASSANDRA-6793)
 * Fix handling of RejectedExecution in sync Thrift server (CASSANDRA-6788)
 * Log more information when exceeding tombstone_warn_threshold (CASSANDRA-6865)
 * Fix truncate to not abort due to unreachable fat clients (CASSANDRA-6864)
 * Fix schema concurrency exceptions (CASSANDRA-6841)
 * Fix leaking validator FH in StreamWriter (CASSANDRA-6832)
 * Fix saving triggers to schema (CASSANDRA-6789)
 * Fix trigger mutations when base mutation list is immutable (CASSANDRA-6790)
 * Fix accounting in FileCacheService to allow re-using RAR (CASSANDRA-6838)
 * Fix static counter columns (CASSANDRA-6827)
 * Restore expiring->deleted (cell) compaction optimization (CASSANDRA-6844)
 * Fix CompactionManager.needsCleanup (CASSANDRA-6845)
 * Correctly compare BooleanType values other than 0 and 1 (CASSANDRA-6779)
 * Read message id as string from earlier versions (CASSANDRA-6840)
 * Properly use the Paxos consistency for (non-protocol) batch (CASSANDRA-6837)
 * Add paranoid disk failure option (CASSANDRA-6646)
 * Improve PerRowSecondaryIndex performance (CASSANDRA-6876)
 * Extend triggers to support CAS updates (CASSANDRA-6882)
 * Static columns with IF NOT EXISTS don't always work as expected (CASSANDRA-6873)
 * Fix paging with SELECT DISTINCT (CASSANDRA-6857)
 * Fix UnsupportedOperationException on CAS timeout (CASSANDRA-6923)
 * Improve MeteredFlusher handling of MF-unaffected column families
   (CASSANDRA-6867)
 * Add CqlRecordReader using native pagination (CASSANDRA-6311)
 * Add QueryHandler interface (CASSANDRA-6659)
 * Track liveRatio per-memtable, not per-CF (CASSANDRA-6945)
 * Make sure upgradesstables keeps sstable level (CASSANDRA-6958)
 * Fix LIMIT with static columns (CASSANDRA-6956)
 * Fix clash with CQL column name in thrift validation (CASSANDRA-6892)
 * Fix error with super columns in mixed 1.2-2.0 clusters (CASSANDRA-6966)
 * Fix bad skip of sstables on slice query with composite start/finish (CASSANDRA-6825)
 * Fix unintended update with conditional statement (CASSANDRA-6893)
 * Fix map element access in IF (CASSANDRA-6914)
 * Avoid costly range calculations for range queries on system keyspaces
   (CASSANDRA-6906)
 * Fix SSTable not released if stream session fails (CASSANDRA-6818)
 * Avoid build failure due to ANTLR timeout (CASSANDRA-6991)
 * Queries on compact tables can return more rows that requested (CASSANDRA-7052)
 * USING TIMESTAMP for batches does not work (CASSANDRA-7053)
 * Fix performance regression from CASSANDRA-5614 (CASSANDRA-6949)
 * Ensure that batchlog and hint timeouts do not produce hints (CASSANDRA-7058)
 * Merge groupable mutations in TriggerExecutor#execute() (CASSANDRA-7047)
 * Plug holes in resource release when wiring up StreamSession (CASSANDRA-7073)
 * Re-add parameter columns to tracing session (CASSANDRA-6942)
 * Preserves CQL metadata when updating table from thrift (CASSANDRA-6831)
Merged from 1.2:
 * Fix nodetool display with vnodes (CASSANDRA-7082)
 * Add UNLOGGED, COUNTER options to BATCH documentation (CASSANDRA-6816)
 * add extra SSL cipher suites (CASSANDRA-6613)
 * fix nodetool getsstables for blob PK (CASSANDRA-6803)
 * Fix BatchlogManager#deleteBatch() use of millisecond timestamps
   (CASSANDRA-6822)
 * Continue assassinating even if the endpoint vanishes (CASSANDRA-6787)
 * Schedule schema pulls on change (CASSANDRA-6971)
 * Non-droppable verbs shouldn't be dropped from OTC (CASSANDRA-6980)
 * Shutdown batchlog executor in SS#drain() (CASSANDRA-7025)
 * Fix batchlog to account for CF truncation records (CASSANDRA-6999)
 * Fix CQLSH parsing of functions and BLOB literals (CASSANDRA-7018)
 * Properly load trustore in the native protocol (CASSANDRA-6847)
 * Always clean up references in SerializingCache (CASSANDRA-6994)
 * Don't shut MessagingService down when replacing a node (CASSANDRA-6476)
 * fix npe when doing -Dcassandra.fd_initial_value_ms (CASSANDRA-6751)


2.1.0-beta1
 * Add flush directory distinct from compaction directories (CASSANDRA-6357)
 * Require JNA by default (CASSANDRA-6575)
 * add listsnapshots command to nodetool (CASSANDRA-5742)
 * Introduce AtomicBTreeColumns (CASSANDRA-6271, 6692)
 * Multithreaded commitlog (CASSANDRA-3578)
 * allocate fixed index summary memory pool and resample cold index summaries 
   to use less memory (CASSANDRA-5519)
 * Removed multithreaded compaction (CASSANDRA-6142)
 * Parallelize fetching rows for low-cardinality indexes (CASSANDRA-1337)
 * change logging from log4j to logback (CASSANDRA-5883)
 * switch to LZ4 compression for internode communication (CASSANDRA-5887)
 * Stop using Thrift-generated Index* classes internally (CASSANDRA-5971)
 * Remove 1.2 network compatibility code (CASSANDRA-5960)
 * Remove leveled json manifest migration code (CASSANDRA-5996)
 * Remove CFDefinition (CASSANDRA-6253)
 * Use AtomicIntegerFieldUpdater in RefCountedMemory (CASSANDRA-6278)
 * User-defined types for CQL3 (CASSANDRA-5590)
 * Use of o.a.c.metrics in nodetool (CASSANDRA-5871, 6406)
 * Batch read from OTC's queue and cleanup (CASSANDRA-1632)
 * Secondary index support for collections (CASSANDRA-4511, 6383)
 * SSTable metadata(Stats.db) format change (CASSANDRA-6356)
 * Push composites support in the storage engine
   (CASSANDRA-5417, CASSANDRA-6520)
 * Add snapshot space used to cfstats (CASSANDRA-6231)
 * Add cardinality estimator for key count estimation (CASSANDRA-5906)
 * CF id is changed to be non-deterministic. Data dir/key cache are created
   uniquely for CF id (CASSANDRA-5202)
 * New counters implementation (CASSANDRA-6504)
 * Replace UnsortedColumns, EmptyColumns, TreeMapBackedSortedColumns with new
   ArrayBackedSortedColumns (CASSANDRA-6630, CASSANDRA-6662, CASSANDRA-6690)
 * Add option to use row cache with a given amount of rows (CASSANDRA-5357)
 * Avoid repairing already repaired data (CASSANDRA-5351)
 * Reject counter updates with USING TTL/TIMESTAMP (CASSANDRA-6649)
 * Replace index_interval with min/max_index_interval (CASSANDRA-6379)
 * Lift limitation that order by columns must be selected for IN queries (CASSANDRA-4911)


2.0.5
 * Reduce garbage generated by bloom filter lookups (CASSANDRA-6609)
 * Add ks.cf names to tombstone logging (CASSANDRA-6597)
 * Use LOCAL_QUORUM for LWT operations at LOCAL_SERIAL (CASSANDRA-6495)
 * Wait for gossip to settle before accepting client connections (CASSANDRA-4288)
 * Delete unfinished compaction incrementally (CASSANDRA-6086)
 * Allow specifying custom secondary index options in CQL3 (CASSANDRA-6480)
 * Improve replica pinning for cache efficiency in DES (CASSANDRA-6485)
 * Fix LOCAL_SERIAL from thrift (CASSANDRA-6584)
 * Don't special case received counts in CAS timeout exceptions (CASSANDRA-6595)
 * Add support for 2.1 global counter shards (CASSANDRA-6505)
 * Fix NPE when streaming connection is not yet established (CASSANDRA-6210)
 * Avoid rare duplicate read repair triggering (CASSANDRA-6606)
 * Fix paging discardFirst (CASSANDRA-6555)
 * Fix ArrayIndexOutOfBoundsException in 2ndary index query (CASSANDRA-6470)
 * Release sstables upon rebuilding 2i (CASSANDRA-6635)
 * Add AbstractCompactionStrategy.startup() method (CASSANDRA-6637)
 * SSTableScanner may skip rows during cleanup (CASSANDRA-6638)
 * sstables from stalled repair sessions can resurrect deleted data (CASSANDRA-6503)
 * Switch stress to use ITransportFactory (CASSANDRA-6641)
 * Fix IllegalArgumentException during prepare (CASSANDRA-6592)
 * Fix possible loss of 2ndary index entries during compaction (CASSANDRA-6517)
 * Fix direct Memory on architectures that do not support unaligned long access
   (CASSANDRA-6628)
 * Let scrub optionally skip broken counter partitions (CASSANDRA-5930)
Merged from 1.2:
 * fsync compression metadata (CASSANDRA-6531)
 * Validate CF existence on execution for prepared statement (CASSANDRA-6535)
 * Add ability to throttle batchlog replay (CASSANDRA-6550)
 * Fix executing LOCAL_QUORUM with SimpleStrategy (CASSANDRA-6545)
 * Avoid StackOverflow when using large IN queries (CASSANDRA-6567)
 * Nodetool upgradesstables includes secondary indexes (CASSANDRA-6598)
 * Paginate batchlog replay (CASSANDRA-6569)
 * skip blocking on streaming during drain (CASSANDRA-6603)
 * Improve error message when schema doesn't match loaded sstable (CASSANDRA-6262)
 * Add properties to adjust FD initial value and max interval (CASSANDRA-4375)
 * Fix preparing with batch and delete from collection (CASSANDRA-6607)
 * Fix ABSC reverse iterator's remove() method (CASSANDRA-6629)
 * Handle host ID conflicts properly (CASSANDRA-6615)
 * Move handling of migration event source to solve bootstrap race. (CASSANDRA-6648)
 * Make sure compaction throughput value doesn't overflow with int math (CASSANDRA-6647)


2.0.4
 * Allow removing snapshots of no-longer-existing CFs (CASSANDRA-6418)
 * add StorageService.stopDaemon() (CASSANDRA-4268)
 * add IRE for invalid CF supplied to get_count (CASSANDRA-5701)
 * add client encryption support to sstableloader (CASSANDRA-6378)
 * Fix accept() loop for SSL sockets post-shutdown (CASSANDRA-6468)
 * Fix size-tiered compaction in LCS L0 (CASSANDRA-6496)
 * Fix assertion failure in filterColdSSTables (CASSANDRA-6483)
 * Fix row tombstones in larger-than-memory compactions (CASSANDRA-6008)
 * Fix cleanup ClassCastException (CASSANDRA-6462)
 * Reduce gossip memory use by interning VersionedValue strings (CASSANDRA-6410)
 * Allow specifying datacenters to participate in a repair (CASSANDRA-6218)
 * Fix divide-by-zero in PCI (CASSANDRA-6403)
 * Fix setting last compacted key in the wrong level for LCS (CASSANDRA-6284)
 * Add millisecond precision formats to the timestamp parser (CASSANDRA-6395)
 * Expose a total memtable size metric for a CF (CASSANDRA-6391)
 * cqlsh: handle symlinks properly (CASSANDRA-6425)
 * Fix potential infinite loop when paging query with IN (CASSANDRA-6464)
 * Fix assertion error in AbstractQueryPager.discardFirst (CASSANDRA-6447)
 * Fix streaming older SSTable yields unnecessary tombstones (CASSANDRA-6527)
Merged from 1.2:
 * Improved error message on bad properties in DDL queries (CASSANDRA-6453)
 * Randomize batchlog candidates selection (CASSANDRA-6481)
 * Fix thundering herd on endpoint cache invalidation (CASSANDRA-6345, 6485)
 * Improve batchlog write performance with vnodes (CASSANDRA-6488)
 * cqlsh: quote single quotes in strings inside collections (CASSANDRA-6172)
 * Improve gossip performance for typical messages (CASSANDRA-6409)
 * Throw IRE if a prepared statement has more markers than supported 
   (CASSANDRA-5598)
 * Expose Thread metrics for the native protocol server (CASSANDRA-6234)
 * Change snapshot response message verb to INTERNAL to avoid dropping it 
   (CASSANDRA-6415)
 * Warn when collection read has > 65K elements (CASSANDRA-5428)
 * Fix cache persistence when both row and key cache are enabled 
   (CASSANDRA-6413)
 * (Hadoop) add describe_local_ring (CASSANDRA-6268)
 * Fix handling of concurrent directory creation failure (CASSANDRA-6459)
 * Allow executing CREATE statements multiple times (CASSANDRA-6471)
 * Don't send confusing info with timeouts (CASSANDRA-6491)
 * Don't resubmit counter mutation runnables internally (CASSANDRA-6427)
 * Don't drop local mutations without a hint (CASSANDRA-6510)
 * Don't allow null max_hint_window_in_ms (CASSANDRA-6419)
 * Validate SliceRange start and finish lengths (CASSANDRA-6521)


2.0.3
 * Fix FD leak on slice read path (CASSANDRA-6275)
 * Cancel read meter task when closing SSTR (CASSANDRA-6358)
 * free off-heap IndexSummary during bulk (CASSANDRA-6359)
 * Recover from IOException in accept() thread (CASSANDRA-6349)
 * Improve Gossip tolerance of abnormally slow tasks (CASSANDRA-6338)
 * Fix trying to hint timed out counter writes (CASSANDRA-6322)
 * Allow restoring specific columnfamilies from archived CL (CASSANDRA-4809)
 * Avoid flushing compaction_history after each operation (CASSANDRA-6287)
 * Fix repair assertion error when tombstones expire (CASSANDRA-6277)
 * Skip loading corrupt key cache (CASSANDRA-6260)
 * Fixes for compacting larger-than-memory rows (CASSANDRA-6274)
 * Compact hottest sstables first and optionally omit coldest from
   compaction entirely (CASSANDRA-6109)
 * Fix modifying column_metadata from thrift (CASSANDRA-6182)
 * cqlsh: fix LIST USERS output (CASSANDRA-6242)
 * Add IRequestSink interface (CASSANDRA-6248)
 * Update memtable size while flushing (CASSANDRA-6249)
 * Provide hooks around CQL2/CQL3 statement execution (CASSANDRA-6252)
 * Require Permission.SELECT for CAS updates (CASSANDRA-6247)
 * New CQL-aware SSTableWriter (CASSANDRA-5894)
 * Reject CAS operation when the protocol v1 is used (CASSANDRA-6270)
 * Correctly throw error when frame too large (CASSANDRA-5981)
 * Fix serialization bug in PagedRange with 2ndary indexes (CASSANDRA-6299)
 * Fix CQL3 table validation in Thrift (CASSANDRA-6140)
 * Fix bug missing results with IN clauses (CASSANDRA-6327)
 * Fix paging with reversed slices (CASSANDRA-6343)
 * Set minTimestamp correctly to be able to drop expired sstables (CASSANDRA-6337)
 * Support NaN and Infinity as float literals (CASSANDRA-6003)
 * Remove RF from nodetool ring output (CASSANDRA-6289)
 * Fix attempting to flush empty rows (CASSANDRA-6374)
 * Fix potential out of bounds exception when paging (CASSANDRA-6333)
Merged from 1.2:
 * Optimize FD phi calculation (CASSANDRA-6386)
 * Improve initial FD phi estimate when starting up (CASSANDRA-6385)
 * Don't list CQL3 table in CLI describe even if named explicitely 
   (CASSANDRA-5750)
 * Invalidate row cache when dropping CF (CASSANDRA-6351)
 * add non-jamm path for cached statements (CASSANDRA-6293)
 * add windows bat files for shell commands (CASSANDRA-6145)
 * Require logging in for Thrift CQL2/3 statement preparation (CASSANDRA-6254)
 * restrict max_num_tokens to 1536 (CASSANDRA-6267)
 * Nodetool gets default JMX port from cassandra-env.sh (CASSANDRA-6273)
 * make calculatePendingRanges asynchronous (CASSANDRA-6244)
 * Remove blocking flushes in gossip thread (CASSANDRA-6297)
 * Fix potential socket leak in connectionpool creation (CASSANDRA-6308)
 * Allow LOCAL_ONE/LOCAL_QUORUM to work with SimpleStrategy (CASSANDRA-6238)
 * cqlsh: handle 'null' as session duration (CASSANDRA-6317)
 * Fix json2sstable handling of range tombstones (CASSANDRA-6316)
 * Fix missing one row in reverse query (CASSANDRA-6330)
 * Fix reading expired row value from row cache (CASSANDRA-6325)
 * Fix AssertionError when doing set element deletion (CASSANDRA-6341)
 * Make CL code for the native protocol match the one in C* 2.0
   (CASSANDRA-6347)
 * Disallow altering CQL3 table from thrift (CASSANDRA-6370)
 * Fix size computation of prepared statement (CASSANDRA-6369)


2.0.2
 * Update FailureDetector to use nanontime (CASSANDRA-4925)
 * Fix FileCacheService regressions (CASSANDRA-6149)
 * Never return WriteTimeout for CL.ANY (CASSANDRA-6132)
 * Fix race conditions in bulk loader (CASSANDRA-6129)
 * Add configurable metrics reporting (CASSANDRA-4430)
 * drop queries exceeding a configurable number of tombstones (CASSANDRA-6117)
 * Track and persist sstable read activity (CASSANDRA-5515)
 * Fixes for speculative retry (CASSANDRA-5932, CASSANDRA-6194)
 * Improve memory usage of metadata min/max column names (CASSANDRA-6077)
 * Fix thrift validation refusing row markers on CQL3 tables (CASSANDRA-6081)
 * Fix insertion of collections with CAS (CASSANDRA-6069)
 * Correctly send metadata on SELECT COUNT (CASSANDRA-6080)
 * Track clients' remote addresses in ClientState (CASSANDRA-6070)
 * Create snapshot dir if it does not exist when migrating
   leveled manifest (CASSANDRA-6093)
 * make sequential nodetool repair the default (CASSANDRA-5950)
 * Add more hooks for compaction strategy implementations (CASSANDRA-6111)
 * Fix potential NPE on composite 2ndary indexes (CASSANDRA-6098)
 * Delete can potentially be skipped in batch (CASSANDRA-6115)
 * Allow alter keyspace on system_traces (CASSANDRA-6016)
 * Disallow empty column names in cql (CASSANDRA-6136)
 * Use Java7 file-handling APIs and fix file moving on Windows (CASSANDRA-5383)
 * Save compaction history to system keyspace (CASSANDRA-5078)
 * Fix NPE if StorageService.getOperationMode() is executed before full startup (CASSANDRA-6166)
 * CQL3: support pre-epoch longs for TimestampType (CASSANDRA-6212)
 * Add reloadtriggers command to nodetool (CASSANDRA-4949)
 * cqlsh: ignore empty 'value alias' in DESCRIBE (CASSANDRA-6139)
 * Fix sstable loader (CASSANDRA-6205)
 * Reject bootstrapping if the node already exists in gossip (CASSANDRA-5571)
 * Fix NPE while loading paxos state (CASSANDRA-6211)
 * cqlsh: add SHOW SESSION <tracing-session> command (CASSANDRA-6228)
Merged from 1.2:
 * (Hadoop) Require CFRR batchSize to be at least 2 (CASSANDRA-6114)
 * Add a warning for small LCS sstable size (CASSANDRA-6191)
 * Add ability to list specific KS/CF combinations in nodetool cfstats (CASSANDRA-4191)
 * Mark CF clean if a mutation raced the drop and got it marked dirty (CASSANDRA-5946)
 * Add a LOCAL_ONE consistency level (CASSANDRA-6202)
 * Limit CQL prepared statement cache by size instead of count (CASSANDRA-6107)
 * Tracing should log write failure rather than raw exceptions (CASSANDRA-6133)
 * lock access to TM.endpointToHostIdMap (CASSANDRA-6103)
 * Allow estimated memtable size to exceed slab allocator size (CASSANDRA-6078)
 * Start MeteredFlusher earlier to prevent OOM during CL replay (CASSANDRA-6087)
 * Avoid sending Truncate command to fat clients (CASSANDRA-6088)
 * Allow where clause conditions to be in parenthesis (CASSANDRA-6037)
 * Do not open non-ssl storage port if encryption option is all (CASSANDRA-3916)
 * Move batchlog replay to its own executor (CASSANDRA-6079)
 * Add tombstone debug threshold and histogram (CASSANDRA-6042, 6057)
 * Enable tcp keepalive on incoming connections (CASSANDRA-4053)
 * Fix fat client schema pull NPE (CASSANDRA-6089)
 * Fix memtable flushing for indexed tables (CASSANDRA-6112)
 * Fix skipping columns with multiple slices (CASSANDRA-6119)
 * Expose connected thrift + native client counts (CASSANDRA-5084)
 * Optimize auth setup (CASSANDRA-6122)
 * Trace index selection (CASSANDRA-6001)
 * Update sstablesPerReadHistogram to use biased sampling (CASSANDRA-6164)
 * Log UnknownColumnfamilyException when closing socket (CASSANDRA-5725)
 * Properly error out on CREATE INDEX for counters table (CASSANDRA-6160)
 * Handle JMX notification failure for repair (CASSANDRA-6097)
 * (Hadoop) Fetch no more than 128 splits in parallel (CASSANDRA-6169)
 * stress: add username/password authentication support (CASSANDRA-6068)
 * Fix indexed queries with row cache enabled on parent table (CASSANDRA-5732)
 * Fix compaction race during columnfamily drop (CASSANDRA-5957)
 * Fix validation of empty column names for compact tables (CASSANDRA-6152)
 * Skip replaying mutations that pass CRC but fail to deserialize (CASSANDRA-6183)
 * Rework token replacement to use replace_address (CASSANDRA-5916)
 * Fix altering column types (CASSANDRA-6185)
 * cqlsh: fix CREATE/ALTER WITH completion (CASSANDRA-6196)
 * add windows bat files for shell commands (CASSANDRA-6145)
 * Fix potential stack overflow during range tombstones insertion (CASSANDRA-6181)
 * (Hadoop) Make LOCAL_ONE the default consistency level (CASSANDRA-6214)


2.0.1
 * Fix bug that could allow reading deleted data temporarily (CASSANDRA-6025)
 * Improve memory use defaults (CASSANDRA-6059)
 * Make ThriftServer more easlly extensible (CASSANDRA-6058)
 * Remove Hadoop dependency from ITransportFactory (CASSANDRA-6062)
 * add file_cache_size_in_mb setting (CASSANDRA-5661)
 * Improve error message when yaml contains invalid properties (CASSANDRA-5958)
 * Improve leveled compaction's ability to find non-overlapping L0 compactions
   to work on concurrently (CASSANDRA-5921)
 * Notify indexer of columns shadowed by range tombstones (CASSANDRA-5614)
 * Log Merkle tree stats (CASSANDRA-2698)
 * Switch from crc32 to adler32 for compressed sstable checksums (CASSANDRA-5862)
 * Improve offheap memcpy performance (CASSANDRA-5884)
 * Use a range aware scanner for cleanup (CASSANDRA-2524)
 * Cleanup doesn't need to inspect sstables that contain only local data
   (CASSANDRA-5722)
 * Add ability for CQL3 to list partition keys (CASSANDRA-4536)
 * Improve native protocol serialization (CASSANDRA-5664)
 * Upgrade Thrift to 0.9.1 (CASSANDRA-5923)
 * Require superuser status for adding triggers (CASSANDRA-5963)
 * Make standalone scrubber handle old and new style leveled manifest
   (CASSANDRA-6005)
 * Fix paxos bugs (CASSANDRA-6012, 6013, 6023)
 * Fix paged ranges with multiple replicas (CASSANDRA-6004)
 * Fix potential AssertionError during tracing (CASSANDRA-6041)
 * Fix NPE in sstablesplit (CASSANDRA-6027)
 * Migrate pre-2.0 key/value/column aliases to system.schema_columns
   (CASSANDRA-6009)
 * Paging filter empty rows too agressively (CASSANDRA-6040)
 * Support variadic parameters for IN clauses (CASSANDRA-4210)
 * cqlsh: return the result of CAS writes (CASSANDRA-5796)
 * Fix validation of IN clauses with 2ndary indexes (CASSANDRA-6050)
 * Support named bind variables in CQL (CASSANDRA-6033)
Merged from 1.2:
 * Allow cache-keys-to-save to be set at runtime (CASSANDRA-5980)
 * Avoid second-guessing out-of-space state (CASSANDRA-5605)
 * Tuning knobs for dealing with large blobs and many CFs (CASSANDRA-5982)
 * (Hadoop) Fix CQLRW for thrift tables (CASSANDRA-6002)
 * Fix possible divide-by-zero in HHOM (CASSANDRA-5990)
 * Allow local batchlog writes for CL.ANY (CASSANDRA-5967)
 * Upgrade metrics-core to version 2.2.0 (CASSANDRA-5947)
 * Fix CqlRecordWriter with composite keys (CASSANDRA-5949)
 * Add snitch, schema version, cluster, partitioner to JMX (CASSANDRA-5881)
 * Allow disabling SlabAllocator (CASSANDRA-5935)
 * Make user-defined compaction JMX blocking (CASSANDRA-4952)
 * Fix streaming does not transfer wrapped range (CASSANDRA-5948)
 * Fix loading index summary containing empty key (CASSANDRA-5965)
 * Correctly handle limits in CompositesSearcher (CASSANDRA-5975)
 * Pig: handle CQL collections (CASSANDRA-5867)
 * Pass the updated cf to the PRSI index() method (CASSANDRA-5999)
 * Allow empty CQL3 batches (as no-op) (CASSANDRA-5994)
 * Support null in CQL3 functions (CASSANDRA-5910)
 * Replace the deprecated MapMaker with CacheLoader (CASSANDRA-6007)
 * Add SSTableDeletingNotification to DataTracker (CASSANDRA-6010)
 * Fix snapshots in use get deleted during snapshot repair (CASSANDRA-6011)
 * Move hints and exception count to o.a.c.metrics (CASSANDRA-6017)
 * Fix memory leak in snapshot repair (CASSANDRA-6047)
 * Fix sstable2sjon for CQL3 tables (CASSANDRA-5852)


2.0.0
 * Fix thrift validation when inserting into CQL3 tables (CASSANDRA-5138)
 * Fix periodic memtable flushing behavior with clean memtables (CASSANDRA-5931)
 * Fix dateOf() function for pre-2.0 timestamp columns (CASSANDRA-5928)
 * Fix SSTable unintentionally loads BF when opened for batch (CASSANDRA-5938)
 * Add stream session progress to JMX (CASSANDRA-4757)
 * Fix NPE during CAS operation (CASSANDRA-5925)
Merged from 1.2:
 * Fix getBloomFilterDiskSpaceUsed for AlwaysPresentFilter (CASSANDRA-5900)
 * Don't announce schema version until we've loaded the changes locally
   (CASSANDRA-5904)
 * Fix to support off heap bloom filters size greater than 2 GB (CASSANDRA-5903)
 * Properly handle parsing huge map and set literals (CASSANDRA-5893)


2.0.0-rc2
 * enable vnodes by default (CASSANDRA-5869)
 * fix CAS contention timeout (CASSANDRA-5830)
 * fix HsHa to respect max frame size (CASSANDRA-4573)
 * Fix (some) 2i on composite components omissions (CASSANDRA-5851)
 * cqlsh: add DESCRIBE FULL SCHEMA variant (CASSANDRA-5880)
Merged from 1.2:
 * Correctly validate sparse composite cells in scrub (CASSANDRA-5855)
 * Add KeyCacheHitRate metric to CF metrics (CASSANDRA-5868)
 * cqlsh: add support for multiline comments (CASSANDRA-5798)
 * Handle CQL3 SELECT duplicate IN restrictions on clustering columns
   (CASSANDRA-5856)


2.0.0-rc1
 * improve DecimalSerializer performance (CASSANDRA-5837)
 * fix potential spurious wakeup in AsyncOneResponse (CASSANDRA-5690)
 * fix schema-related trigger issues (CASSANDRA-5774)
 * Better validation when accessing CQL3 table from thrift (CASSANDRA-5138)
 * Fix assertion error during repair (CASSANDRA-5801)
 * Fix range tombstone bug (CASSANDRA-5805)
 * DC-local CAS (CASSANDRA-5797)
 * Add a native_protocol_version column to the system.local table (CASSANRDA-5819)
 * Use index_interval from cassandra.yaml when upgraded (CASSANDRA-5822)
 * Fix buffer underflow on socket close (CASSANDRA-5792)
Merged from 1.2:
 * Fix reading DeletionTime from 1.1-format sstables (CASSANDRA-5814)
 * cqlsh: add collections support to COPY (CASSANDRA-5698)
 * retry important messages for any IOException (CASSANDRA-5804)
 * Allow empty IN relations in SELECT/UPDATE/DELETE statements (CASSANDRA-5626)
 * cqlsh: fix crashing on Windows due to libedit detection (CASSANDRA-5812)
 * fix bulk-loading compressed sstables (CASSANDRA-5820)
 * (Hadoop) fix quoting in CqlPagingRecordReader and CqlRecordWriter 
   (CASSANDRA-5824)
 * update default LCS sstable size to 160MB (CASSANDRA-5727)
 * Allow compacting 2Is via nodetool (CASSANDRA-5670)
 * Hex-encode non-String keys in OPP (CASSANDRA-5793)
 * nodetool history logging (CASSANDRA-5823)
 * (Hadoop) fix support for Thrift tables in CqlPagingRecordReader 
   (CASSANDRA-5752)
 * add "all time blocked" to StatusLogger output (CASSANDRA-5825)
 * Future-proof inter-major-version schema migrations (CASSANDRA-5845)
 * (Hadoop) add CqlPagingRecordReader support for ReversedType in Thrift table
   (CASSANDRA-5718)
 * Add -no-snapshot option to scrub (CASSANDRA-5891)
 * Fix to support off heap bloom filters size greater than 2 GB (CASSANDRA-5903)
 * Properly handle parsing huge map and set literals (CASSANDRA-5893)
 * Fix LCS L0 compaction may overlap in L1 (CASSANDRA-5907)
 * New sstablesplit tool to split large sstables offline (CASSANDRA-4766)
 * Fix potential deadlock in native protocol server (CASSANDRA-5926)
 * Disallow incompatible type change in CQL3 (CASSANDRA-5882)
Merged from 1.1:
 * Correctly validate sparse composite cells in scrub (CASSANDRA-5855)


2.0.0-beta2
 * Replace countPendingHints with Hints Created metric (CASSANDRA-5746)
 * Allow nodetool with no args, and with help to run without a server (CASSANDRA-5734)
 * Cleanup AbstractType/TypeSerializer classes (CASSANDRA-5744)
 * Remove unimplemented cli option schema-mwt (CASSANDRA-5754)
 * Support range tombstones in thrift (CASSANDRA-5435)
 * Normalize table-manipulating CQL3 statements' class names (CASSANDRA-5759)
 * cqlsh: add missing table options to DESCRIBE output (CASSANDRA-5749)
 * Fix assertion error during repair (CASSANDRA-5757)
 * Fix bulkloader (CASSANDRA-5542)
 * Add LZ4 compression to the native protocol (CASSANDRA-5765)
 * Fix bugs in the native protocol v2 (CASSANDRA-5770)
 * CAS on 'primary key only' table (CASSANDRA-5715)
 * Support streaming SSTables of old versions (CASSANDRA-5772)
 * Always respect protocol version in native protocol (CASSANDRA-5778)
 * Fix ConcurrentModificationException during streaming (CASSANDRA-5782)
 * Update deletion timestamp in Commit#updatesWithPaxosTime (CASSANDRA-5787)
 * Thrift cas() method crashes if input columns are not sorted (CASSANDRA-5786)
 * Order columns names correctly when querying for CAS (CASSANDRA-5788)
 * Fix streaming retry (CASSANDRA-5775)
Merged from 1.2:
 * if no seeds can be a reached a node won't start in a ring by itself (CASSANDRA-5768)
 * add cassandra.unsafesystem property (CASSANDRA-5704)
 * (Hadoop) quote identifiers in CqlPagingRecordReader (CASSANDRA-5763)
 * Add replace_node functionality for vnodes (CASSANDRA-5337)
 * Add timeout events to query traces (CASSANDRA-5520)
 * Fix serialization of the LEFT gossip value (CASSANDRA-5696)
 * Pig: support for cql3 tables (CASSANDRA-5234)
 * Fix skipping range tombstones with reverse queries (CASSANDRA-5712)
 * Expire entries out of ThriftSessionManager (CASSANDRA-5719)
 * Don't keep ancestor information in memory (CASSANDRA-5342)
 * Expose native protocol server status in nodetool info (CASSANDRA-5735)
 * Fix pathetic performance of range tombstones (CASSANDRA-5677)
 * Fix querying with an empty (impossible) range (CASSANDRA-5573)
 * cqlsh: handle CUSTOM 2i in DESCRIBE output (CASSANDRA-5760)
 * Fix minor bug in Range.intersects(Bound) (CASSANDRA-5771)
 * cqlsh: handle disabled compression in DESCRIBE output (CASSANDRA-5766)
 * Ensure all UP events are notified on the native protocol (CASSANDRA-5769)
 * Fix formatting of sstable2json with multiple -k arguments (CASSANDRA-5781)
 * Don't rely on row marker for queries in general to hide lost markers
   after TTL expires (CASSANDRA-5762)
 * Sort nodetool help output (CASSANDRA-5776)
 * Fix column expiring during 2 phases compaction (CASSANDRA-5799)
 * now() is being rejected in INSERTs when inside collections (CASSANDRA-5795)


2.0.0-beta1
 * Add support for indexing clustered columns (CASSANDRA-5125)
 * Removed on-heap row cache (CASSANDRA-5348)
 * use nanotime consistently for node-local timeouts (CASSANDRA-5581)
 * Avoid unnecessary second pass on name-based queries (CASSANDRA-5577)
 * Experimental triggers (CASSANDRA-1311)
 * JEMalloc support for off-heap allocation (CASSANDRA-3997)
 * Single-pass compaction (CASSANDRA-4180)
 * Removed token range bisection (CASSANDRA-5518)
 * Removed compatibility with pre-1.2.5 sstables and network messages
   (CASSANDRA-5511)
 * removed PBSPredictor (CASSANDRA-5455)
 * CAS support (CASSANDRA-5062, 5441, 5442, 5443, 5619, 5667)
 * Leveled compaction performs size-tiered compactions in L0 
   (CASSANDRA-5371, 5439)
 * Add yaml network topology snitch for mixed ec2/other envs (CASSANDRA-5339)
 * Log when a node is down longer than the hint window (CASSANDRA-4554)
 * Optimize tombstone creation for ExpiringColumns (CASSANDRA-4917)
 * Improve LeveledScanner work estimation (CASSANDRA-5250, 5407)
 * Replace compaction lock with runWithCompactionsDisabled (CASSANDRA-3430)
 * Change Message IDs to ints (CASSANDRA-5307)
 * Move sstable level information into the Stats component, removing the
   need for a separate Manifest file (CASSANDRA-4872)
 * avoid serializing to byte[] on commitlog append (CASSANDRA-5199)
 * make index_interval configurable per columnfamily (CASSANDRA-3961, CASSANDRA-5650)
 * add default_time_to_live (CASSANDRA-3974)
 * add memtable_flush_period_in_ms (CASSANDRA-4237)
 * replace supercolumns internally by composites (CASSANDRA-3237, 5123)
 * upgrade thrift to 0.9.0 (CASSANDRA-3719)
 * drop unnecessary keyspace parameter from user-defined compaction API 
   (CASSANDRA-5139)
 * more robust solution to incomplete compactions + counters (CASSANDRA-5151)
 * Change order of directory searching for c*.in.sh (CASSANDRA-3983)
 * Add tool to reset SSTable compaction level for LCS (CASSANDRA-5271)
 * Allow custom configuration loader (CASSANDRA-5045)
 * Remove memory emergency pressure valve logic (CASSANDRA-3534)
 * Reduce request latency with eager retry (CASSANDRA-4705)
 * cqlsh: Remove ASSUME command (CASSANDRA-5331)
 * Rebuild BF when loading sstables if bloom_filter_fp_chance
   has changed since compaction (CASSANDRA-5015)
 * remove row-level bloom filters (CASSANDRA-4885)
 * Change Kernel Page Cache skipping into row preheating (disabled by default)
   (CASSANDRA-4937)
 * Improve repair by deciding on a gcBefore before sending
   out TreeRequests (CASSANDRA-4932)
 * Add an official way to disable compactions (CASSANDRA-5074)
 * Reenable ALTER TABLE DROP with new semantics (CASSANDRA-3919)
 * Add binary protocol versioning (CASSANDRA-5436)
 * Swap THshaServer for TThreadedSelectorServer (CASSANDRA-5530)
 * Add alias support to SELECT statement (CASSANDRA-5075)
 * Don't create empty RowMutations in CommitLogReplayer (CASSANDRA-5541)
 * Use range tombstones when dropping cfs/columns from schema (CASSANDRA-5579)
 * cqlsh: drop CQL2/CQL3-beta support (CASSANDRA-5585)
 * Track max/min column names in sstables to be able to optimize slice
   queries (CASSANDRA-5514, CASSANDRA-5595, CASSANDRA-5600)
 * Binary protocol: allow batching already prepared statements (CASSANDRA-4693)
 * Allow preparing timestamp, ttl and limit in CQL3 queries (CASSANDRA-4450)
 * Support native link w/o JNA in Java7 (CASSANDRA-3734)
 * Use SASL authentication in binary protocol v2 (CASSANDRA-5545)
 * Replace Thrift HsHa with LMAX Disruptor based implementation (CASSANDRA-5582)
 * cqlsh: Add row count to SELECT output (CASSANDRA-5636)
 * Include a timestamp with all read commands to determine column expiration
   (CASSANDRA-5149)
 * Streaming 2.0 (CASSANDRA-5286, 5699)
 * Conditional create/drop ks/table/index statements in CQL3 (CASSANDRA-2737)
 * more pre-table creation property validation (CASSANDRA-5693)
 * Redesign repair messages (CASSANDRA-5426)
 * Fix ALTER RENAME post-5125 (CASSANDRA-5702)
 * Disallow renaming a 2ndary indexed column (CASSANDRA-5705)
 * Rename Table to Keyspace (CASSANDRA-5613)
 * Ensure changing column_index_size_in_kb on different nodes don't corrupt the
   sstable (CASSANDRA-5454)
 * Move resultset type information into prepare, not execute (CASSANDRA-5649)
 * Auto paging in binary protocol (CASSANDRA-4415, 5714)
 * Don't tie client side use of AbstractType to JDBC (CASSANDRA-4495)
 * Adds new TimestampType to replace DateType (CASSANDRA-5723, CASSANDRA-5729)
Merged from 1.2:
 * make starting native protocol server idempotent (CASSANDRA-5728)
 * Fix loading key cache when a saved entry is no longer valid (CASSANDRA-5706)
 * Fix serialization of the LEFT gossip value (CASSANDRA-5696)
 * cqlsh: Don't show 'null' in place of empty values (CASSANDRA-5675)
 * Race condition in detecting version on a mixed 1.1/1.2 cluster
   (CASSANDRA-5692)
 * Fix skipping range tombstones with reverse queries (CASSANDRA-5712)
 * Expire entries out of ThriftSessionManager (CASSANRDA-5719)
 * Don't keep ancestor information in memory (CASSANDRA-5342)
 * cqlsh: fix handling of semicolons inside BATCH queries (CASSANDRA-5697)


1.2.6
 * Fix tracing when operation completes before all responses arrive 
   (CASSANDRA-5668)
 * Fix cross-DC mutation forwarding (CASSANDRA-5632)
 * Reduce SSTableLoader memory usage (CASSANDRA-5555)
 * Scale hinted_handoff_throttle_in_kb to cluster size (CASSANDRA-5272)
 * (Hadoop) Add CQL3 input/output formats (CASSANDRA-4421, 5622)
 * (Hadoop) Fix InputKeyRange in CFIF (CASSANDRA-5536)
 * Fix dealing with ridiculously large max sstable sizes in LCS (CASSANDRA-5589)
 * Ignore pre-truncate hints (CASSANDRA-4655)
 * Move System.exit on OOM into a separate thread (CASSANDRA-5273)
 * Write row markers when serializing schema (CASSANDRA-5572)
 * Check only SSTables for the requested range when streaming (CASSANDRA-5569)
 * Improve batchlog replay behavior and hint ttl handling (CASSANDRA-5314)
 * Exclude localTimestamp from validation for tombstones (CASSANDRA-5398)
 * cqlsh: add custom prompt support (CASSANDRA-5539)
 * Reuse prepared statements in hot auth queries (CASSANDRA-5594)
 * cqlsh: add vertical output option (see EXPAND) (CASSANDRA-5597)
 * Add a rate limit option to stress (CASSANDRA-5004)
 * have BulkLoader ignore snapshots directories (CASSANDRA-5587) 
 * fix SnitchProperties logging context (CASSANDRA-5602)
 * Expose whether jna is enabled and memory is locked via JMX (CASSANDRA-5508)
 * cqlsh: fix COPY FROM with ReversedType (CASSANDRA-5610)
 * Allow creating CUSTOM indexes on collections (CASSANDRA-5615)
 * Evaluate now() function at execution time (CASSANDRA-5616)
 * Expose detailed read repair metrics (CASSANDRA-5618)
 * Correct blob literal + ReversedType parsing (CASSANDRA-5629)
 * Allow GPFS to prefer the internal IP like EC2MRS (CASSANDRA-5630)
 * fix help text for -tspw cassandra-cli (CASSANDRA-5643)
 * don't throw away initial causes exceptions for internode encryption issues 
   (CASSANDRA-5644)
 * Fix message spelling errors for cql select statements (CASSANDRA-5647)
 * Suppress custom exceptions thru jmx (CASSANDRA-5652)
 * Update CREATE CUSTOM INDEX syntax (CASSANDRA-5639)
 * Fix PermissionDetails.equals() method (CASSANDRA-5655)
 * Never allow partition key ranges in CQL3 without token() (CASSANDRA-5666)
 * Gossiper incorrectly drops AppState for an upgrading node (CASSANDRA-5660)
 * Connection thrashing during multi-region ec2 during upgrade, due to 
   messaging version (CASSANDRA-5669)
 * Avoid over reconnecting in EC2MRS (CASSANDRA-5678)
 * Fix ReadResponseSerializer.serializedSize() for digest reads (CASSANDRA-5476)
 * allow sstable2json on 2i CFs (CASSANDRA-5694)
Merged from 1.1:
 * Remove buggy thrift max message length option (CASSANDRA-5529)
 * Fix NPE in Pig's widerow mode (CASSANDRA-5488)
 * Add split size parameter to Pig and disable split combination (CASSANDRA-5544)


1.2.5
 * make BytesToken.toString only return hex bytes (CASSANDRA-5566)
 * Ensure that submitBackground enqueues at least one task (CASSANDRA-5554)
 * fix 2i updates with identical values and timestamps (CASSANDRA-5540)
 * fix compaction throttling bursty-ness (CASSANDRA-4316)
 * reduce memory consumption of IndexSummary (CASSANDRA-5506)
 * remove per-row column name bloom filters (CASSANDRA-5492)
 * Include fatal errors in trace events (CASSANDRA-5447)
 * Ensure that PerRowSecondaryIndex is notified of row-level deletes
   (CASSANDRA-5445)
 * Allow empty blob literals in CQL3 (CASSANDRA-5452)
 * Fix streaming RangeTombstones at column index boundary (CASSANDRA-5418)
 * Fix preparing statements when current keyspace is not set (CASSANDRA-5468)
 * Fix SemanticVersion.isSupportedBy minor/patch handling (CASSANDRA-5496)
 * Don't provide oldCfId for post-1.1 system cfs (CASSANDRA-5490)
 * Fix primary range ignores replication strategy (CASSANDRA-5424)
 * Fix shutdown of binary protocol server (CASSANDRA-5507)
 * Fix repair -snapshot not working (CASSANDRA-5512)
 * Set isRunning flag later in binary protocol server (CASSANDRA-5467)
 * Fix use of CQL3 functions with descending clustering order (CASSANDRA-5472)
 * Disallow renaming columns one at a time for thrift table in CQL3
   (CASSANDRA-5531)
 * cqlsh: add CLUSTERING ORDER BY support to DESCRIBE (CASSANDRA-5528)
 * Add custom secondary index support to CQL3 (CASSANDRA-5484)
 * Fix repair hanging silently on unexpected error (CASSANDRA-5229)
 * Fix Ec2Snitch regression introduced by CASSANDRA-5171 (CASSANDRA-5432)
 * Add nodetool enablebackup/disablebackup (CASSANDRA-5556)
 * cqlsh: fix DESCRIBE after case insensitive USE (CASSANDRA-5567)
Merged from 1.1
 * Add retry mechanism to OTC for non-droppable_verbs (CASSANDRA-5393)
 * Use allocator information to improve memtable memory usage estimate
   (CASSANDRA-5497)
 * Fix trying to load deleted row into row cache on startup (CASSANDRA-4463)
 * fsync leveled manifest to avoid corruption (CASSANDRA-5535)
 * Fix Bound intersection computation (CASSANDRA-5551)
 * sstablescrub now respects max memory size in cassandra.in.sh (CASSANDRA-5562)


1.2.4
 * Ensure that PerRowSecondaryIndex updates see the most recent values
   (CASSANDRA-5397)
 * avoid duplicate index entries ind PrecompactedRow and 
   ParallelCompactionIterable (CASSANDRA-5395)
 * remove the index entry on oldColumn when new column is a tombstone 
   (CASSANDRA-5395)
 * Change default stream throughput from 400 to 200 mbps (CASSANDRA-5036)
 * Gossiper logs DOWN for symmetry with UP (CASSANDRA-5187)
 * Fix mixing prepared statements between keyspaces (CASSANDRA-5352)
 * Fix consistency level during bootstrap - strike 3 (CASSANDRA-5354)
 * Fix transposed arguments in AlreadyExistsException (CASSANDRA-5362)
 * Improve asynchronous hint delivery (CASSANDRA-5179)
 * Fix Guava dependency version (12.0 -> 13.0.1) for Maven (CASSANDRA-5364)
 * Validate that provided CQL3 collection value are < 64K (CASSANDRA-5355)
 * Make upgradeSSTable skip current version sstables by default (CASSANDRA-5366)
 * Optimize min/max timestamp collection (CASSANDRA-5373)
 * Invalid streamId in cql binary protocol when using invalid CL 
   (CASSANDRA-5164)
 * Fix validation for IN where clauses with collections (CASSANDRA-5376)
 * Copy resultSet on count query to avoid ConcurrentModificationException 
   (CASSANDRA-5382)
 * Correctly typecheck in CQL3 even with ReversedType (CASSANDRA-5386)
 * Fix streaming compressed files when using encryption (CASSANDRA-5391)
 * cassandra-all 1.2.0 pom missing netty dependency (CASSANDRA-5392)
 * Fix writetime/ttl functions on null values (CASSANDRA-5341)
 * Fix NPE during cql3 select with token() (CASSANDRA-5404)
 * IndexHelper.skipBloomFilters won't skip non-SHA filters (CASSANDRA-5385)
 * cqlsh: Print maps ordered by key, sort sets (CASSANDRA-5413)
 * Add null syntax support in CQL3 for inserts (CASSANDRA-3783)
 * Allow unauthenticated set_keyspace() calls (CASSANDRA-5423)
 * Fix potential incremental backups race (CASSANDRA-5410)
 * Fix prepared BATCH statements with batch-level timestamps (CASSANDRA-5415)
 * Allow overriding superuser setup delay (CASSANDRA-5430)
 * cassandra-shuffle with JMX usernames and passwords (CASSANDRA-5431)
Merged from 1.1:
 * cli: Quote ks and cf names in schema output when needed (CASSANDRA-5052)
 * Fix bad default for min/max timestamp in SSTableMetadata (CASSANDRA-5372)
 * Fix cf name extraction from manifest in Directories.migrateFile() 
   (CASSANDRA-5242)
 * Support pluggable internode authentication (CASSANDRA-5401)


1.2.3
 * add check for sstable overlap within a level on startup (CASSANDRA-5327)
 * replace ipv6 colons in jmx object names (CASSANDRA-5298, 5328)
 * Avoid allocating SSTableBoundedScanner during repair when the range does 
   not intersect the sstable (CASSANDRA-5249)
 * Don't lowercase property map keys (this breaks NTS) (CASSANDRA-5292)
 * Fix composite comparator with super columns (CASSANDRA-5287)
 * Fix insufficient validation of UPDATE queries against counter cfs
   (CASSANDRA-5300)
 * Fix PropertyFileSnitch default DC/Rack behavior (CASSANDRA-5285)
 * Handle null values when executing prepared statement (CASSANDRA-5081)
 * Add netty to pom dependencies (CASSANDRA-5181)
 * Include type arguments in Thrift CQLPreparedResult (CASSANDRA-5311)
 * Fix compaction not removing columns when bf_fp_ratio is 1 (CASSANDRA-5182)
 * cli: Warn about missing CQL3 tables in schema descriptions (CASSANDRA-5309)
 * Re-enable unknown option in replication/compaction strategies option for
   backward compatibility (CASSANDRA-4795)
 * Add binary protocol support to stress (CASSANDRA-4993)
 * cqlsh: Fix COPY FROM value quoting and null handling (CASSANDRA-5305)
 * Fix repair -pr for vnodes (CASSANDRA-5329)
 * Relax CL for auth queries for non-default users (CASSANDRA-5310)
 * Fix AssertionError during repair (CASSANDRA-5245)
 * Don't announce migrations to pre-1.2 nodes (CASSANDRA-5334)
Merged from 1.1:
 * Update offline scrub for 1.0 -> 1.1 directory structure (CASSANDRA-5195)
 * add tmp flag to Descriptor hashcode (CASSANDRA-4021)
 * fix logging of "Found table data in data directories" when only system tables
   are present (CASSANDRA-5289)
 * cli: Add JMX authentication support (CASSANDRA-5080)
 * nodetool: ability to repair specific range (CASSANDRA-5280)
 * Fix possible assertion triggered in SliceFromReadCommand (CASSANDRA-5284)
 * cqlsh: Add inet type support on Windows (ipv4-only) (CASSANDRA-4801)
 * Fix race when initializing ColumnFamilyStore (CASSANDRA-5350)
 * Add UseTLAB JVM flag (CASSANDRA-5361)


1.2.2
 * fix potential for multiple concurrent compactions of the same sstables
   (CASSANDRA-5256)
 * avoid no-op caching of byte[] on commitlog append (CASSANDRA-5199)
 * fix symlinks under data dir not working (CASSANDRA-5185)
 * fix bug in compact storage metadata handling (CASSANDRA-5189)
 * Validate login for USE queries (CASSANDRA-5207)
 * cli: remove default username and password (CASSANDRA-5208)
 * configure populate_io_cache_on_flush per-CF (CASSANDRA-4694)
 * allow configuration of internode socket buffer (CASSANDRA-3378)
 * Make sstable directory picking blacklist-aware again (CASSANDRA-5193)
 * Correctly expire gossip states for edge cases (CASSANDRA-5216)
 * Improve handling of directory creation failures (CASSANDRA-5196)
 * Expose secondary indicies to the rest of nodetool (CASSANDRA-4464)
 * Binary protocol: avoid sending notification for 0.0.0.0 (CASSANDRA-5227)
 * add UseCondCardMark XX jvm settings on jdk 1.7 (CASSANDRA-4366)
 * CQL3 refactor to allow conversion function (CASSANDRA-5226)
 * Fix drop of sstables in some circumstance (CASSANDRA-5232)
 * Implement caching of authorization results (CASSANDRA-4295)
 * Add support for LZ4 compression (CASSANDRA-5038)
 * Fix missing columns in wide rows queries (CASSANDRA-5225)
 * Simplify auth setup and make system_auth ks alterable (CASSANDRA-5112)
 * Stop compactions from hanging during bootstrap (CASSANDRA-5244)
 * fix compressed streaming sending extra chunk (CASSANDRA-5105)
 * Add CQL3-based implementations of IAuthenticator and IAuthorizer
   (CASSANDRA-4898)
 * Fix timestamp-based tomstone removal logic (CASSANDRA-5248)
 * cli: Add JMX authentication support (CASSANDRA-5080)
 * Fix forceFlush behavior (CASSANDRA-5241)
 * cqlsh: Add username autocompletion (CASSANDRA-5231)
 * Fix CQL3 composite partition key error (CASSANDRA-5240)
 * Allow IN clause on last clustering key (CASSANDRA-5230)
Merged from 1.1:
 * fix start key/end token validation for wide row iteration (CASSANDRA-5168)
 * add ConfigHelper support for Thrift frame and max message sizes (CASSANDRA-5188)
 * fix nodetool repair not fail on node down (CASSANDRA-5203)
 * always collect tombstone hints (CASSANDRA-5068)
 * Fix error when sourcing file in cqlsh (CASSANDRA-5235)


1.2.1
 * stream undelivered hints on decommission (CASSANDRA-5128)
 * GossipingPropertyFileSnitch loads saved dc/rack info if needed (CASSANDRA-5133)
 * drain should flush system CFs too (CASSANDRA-4446)
 * add inter_dc_tcp_nodelay setting (CASSANDRA-5148)
 * re-allow wrapping ranges for start_token/end_token range pairitspwng (CASSANDRA-5106)
 * fix validation compaction of empty rows (CASSANDRA-5136)
 * nodetool methods to enable/disable hint storage/delivery (CASSANDRA-4750)
 * disallow bloom filter false positive chance of 0 (CASSANDRA-5013)
 * add threadpool size adjustment methods to JMXEnabledThreadPoolExecutor and 
   CompactionManagerMBean (CASSANDRA-5044)
 * fix hinting for dropped local writes (CASSANDRA-4753)
 * off-heap cache doesn't need mutable column container (CASSANDRA-5057)
 * apply disk_failure_policy to bad disks on initial directory creation 
   (CASSANDRA-4847)
 * Optimize name-based queries to use ArrayBackedSortedColumns (CASSANDRA-5043)
 * Fall back to old manifest if most recent is unparseable (CASSANDRA-5041)
 * pool [Compressed]RandomAccessReader objects on the partitioned read path
   (CASSANDRA-4942)
 * Add debug logging to list filenames processed by Directories.migrateFile 
   method (CASSANDRA-4939)
 * Expose black-listed directories via JMX (CASSANDRA-4848)
 * Log compaction merge counts (CASSANDRA-4894)
 * Minimize byte array allocation by AbstractData{Input,Output} (CASSANDRA-5090)
 * Add SSL support for the binary protocol (CASSANDRA-5031)
 * Allow non-schema system ks modification for shuffle to work (CASSANDRA-5097)
 * cqlsh: Add default limit to SELECT statements (CASSANDRA-4972)
 * cqlsh: fix DESCRIBE for 1.1 cfs in CQL3 (CASSANDRA-5101)
 * Correctly gossip with nodes >= 1.1.7 (CASSANDRA-5102)
 * Ensure CL guarantees on digest mismatch (CASSANDRA-5113)
 * Validate correctly selects on composite partition key (CASSANDRA-5122)
 * Fix exception when adding collection (CASSANDRA-5117)
 * Handle states for non-vnode clusters correctly (CASSANDRA-5127)
 * Refuse unrecognized replication and compaction strategy options (CASSANDRA-4795)
 * Pick the correct value validator in sstable2json for cql3 tables (CASSANDRA-5134)
 * Validate login for describe_keyspace, describe_keyspaces and set_keyspace
   (CASSANDRA-5144)
 * Fix inserting empty maps (CASSANDRA-5141)
 * Don't remove tokens from System table for node we know (CASSANDRA-5121)
 * fix streaming progress report for compresed files (CASSANDRA-5130)
 * Coverage analysis for low-CL queries (CASSANDRA-4858)
 * Stop interpreting dates as valid timeUUID value (CASSANDRA-4936)
 * Adds E notation for floating point numbers (CASSANDRA-4927)
 * Detect (and warn) unintentional use of the cql2 thrift methods when cql3 was
   intended (CASSANDRA-5172)
 * cli: Quote ks and cf names in schema output when needed (CASSANDRA-5052)
 * Fix cf name extraction from manifest in Directories.migrateFile() (CASSANDRA-5242)
 * Replace mistaken usage of commons-logging with slf4j (CASSANDRA-5464)
 * Ensure Jackson dependency matches lib (CASSANDRA-5126)
 * Expose droppable tombstone ratio stats over JMX (CASSANDRA-5159)
Merged from 1.1:
 * Simplify CompressedRandomAccessReader to work around JDK FD bug (CASSANDRA-5088)
 * Improve handling a changing target throttle rate mid-compaction (CASSANDRA-5087)
 * Pig: correctly decode row keys in widerow mode (CASSANDRA-5098)
 * nodetool repair command now prints progress (CASSANDRA-4767)
 * fix user defined compaction to run against 1.1 data directory (CASSANDRA-5118)
 * Fix CQL3 BATCH authorization caching (CASSANDRA-5145)
 * fix get_count returns incorrect value with TTL (CASSANDRA-5099)
 * better handling for mid-compaction failure (CASSANDRA-5137)
 * convert default marshallers list to map for better readability (CASSANDRA-5109)
 * fix ConcurrentModificationException in getBootstrapSource (CASSANDRA-5170)
 * fix sstable maxtimestamp for row deletes and pre-1.1.1 sstables (CASSANDRA-5153)
 * Fix thread growth on node removal (CASSANDRA-5175)
 * Make Ec2Region's datacenter name configurable (CASSANDRA-5155)


1.2.0
 * Disallow counters in collections (CASSANDRA-5082)
 * cqlsh: add unit tests (CASSANDRA-3920)
 * fix default bloom_filter_fp_chance for LeveledCompactionStrategy (CASSANDRA-5093)
Merged from 1.1:
 * add validation for get_range_slices with start_key and end_token (CASSANDRA-5089)


1.2.0-rc2
 * fix nodetool ownership display with vnodes (CASSANDRA-5065)
 * cqlsh: add DESCRIBE KEYSPACES command (CASSANDRA-5060)
 * Fix potential infinite loop when reloading CFS (CASSANDRA-5064)
 * Fix SimpleAuthorizer example (CASSANDRA-5072)
 * cqlsh: force CL.ONE for tracing and system.schema* queries (CASSANDRA-5070)
 * Includes cassandra-shuffle in the debian package (CASSANDRA-5058)
Merged from 1.1:
 * fix multithreaded compaction deadlock (CASSANDRA-4492)
 * fix temporarily missing schema after upgrade from pre-1.1.5 (CASSANDRA-5061)
 * Fix ALTER TABLE overriding compression options with defaults
   (CASSANDRA-4996, 5066)
 * fix specifying and altering crc_check_chance (CASSANDRA-5053)
 * fix Murmur3Partitioner ownership% calculation (CASSANDRA-5076)
 * Don't expire columns sooner than they should in 2ndary indexes (CASSANDRA-5079)


1.2-rc1
 * rename rpc_timeout settings to request_timeout (CASSANDRA-5027)
 * add BF with 0.1 FP to LCS by default (CASSANDRA-5029)
 * Fix preparing insert queries (CASSANDRA-5016)
 * Fix preparing queries with counter increment (CASSANDRA-5022)
 * Fix preparing updates with collections (CASSANDRA-5017)
 * Don't generate UUID based on other node address (CASSANDRA-5002)
 * Fix message when trying to alter a clustering key type (CASSANDRA-5012)
 * Update IAuthenticator to match the new IAuthorizer (CASSANDRA-5003)
 * Fix inserting only a key in CQL3 (CASSANDRA-5040)
 * Fix CQL3 token() function when used with strings (CASSANDRA-5050)
Merged from 1.1:
 * reduce log spam from invalid counter shards (CASSANDRA-5026)
 * Improve schema propagation performance (CASSANDRA-5025)
 * Fix for IndexHelper.IndexFor throws OOB Exception (CASSANDRA-5030)
 * cqlsh: make it possible to describe thrift CFs (CASSANDRA-4827)
 * cqlsh: fix timestamp formatting on some platforms (CASSANDRA-5046)


1.2-beta3
 * make consistency level configurable in cqlsh (CASSANDRA-4829)
 * fix cqlsh rendering of blob fields (CASSANDRA-4970)
 * fix cqlsh DESCRIBE command (CASSANDRA-4913)
 * save truncation position in system table (CASSANDRA-4906)
 * Move CompressionMetadata off-heap (CASSANDRA-4937)
 * allow CLI to GET cql3 columnfamily data (CASSANDRA-4924)
 * Fix rare race condition in getExpireTimeForEndpoint (CASSANDRA-4402)
 * acquire references to overlapping sstables during compaction so bloom filter
   doesn't get free'd prematurely (CASSANDRA-4934)
 * Don't share slice query filter in CQL3 SelectStatement (CASSANDRA-4928)
 * Separate tracing from Log4J (CASSANDRA-4861)
 * Exclude gcable tombstones from merkle-tree computation (CASSANDRA-4905)
 * Better printing of AbstractBounds for tracing (CASSANDRA-4931)
 * Optimize mostRecentTombstone check in CC.collectAllData (CASSANDRA-4883)
 * Change stream session ID to UUID to avoid collision from same node (CASSANDRA-4813)
 * Use Stats.db when bulk loading if present (CASSANDRA-4957)
 * Skip repair on system_trace and keyspaces with RF=1 (CASSANDRA-4956)
 * (cql3) Remove arbitrary SELECT limit (CASSANDRA-4918)
 * Correctly handle prepared operation on collections (CASSANDRA-4945)
 * Fix CQL3 LIMIT (CASSANDRA-4877)
 * Fix Stress for CQL3 (CASSANDRA-4979)
 * Remove cassandra specific exceptions from JMX interface (CASSANDRA-4893)
 * (CQL3) Force using ALLOW FILTERING on potentially inefficient queries (CASSANDRA-4915)
 * (cql3) Fix adding column when the table has collections (CASSANDRA-4982)
 * (cql3) Fix allowing collections with compact storage (CASSANDRA-4990)
 * (cql3) Refuse ttl/writetime function on collections (CASSANDRA-4992)
 * Replace IAuthority with new IAuthorizer (CASSANDRA-4874)
 * clqsh: fix KEY pseudocolumn escaping when describing Thrift tables
   in CQL3 mode (CASSANDRA-4955)
 * add basic authentication support for Pig CassandraStorage (CASSANDRA-3042)
 * fix CQL2 ALTER TABLE compaction_strategy_class altering (CASSANDRA-4965)
Merged from 1.1:
 * Fall back to old describe_splits if d_s_ex is not available (CASSANDRA-4803)
 * Improve error reporting when streaming ranges fail (CASSANDRA-5009)
 * Fix cqlsh timestamp formatting of timezone info (CASSANDRA-4746)
 * Fix assertion failure with leveled compaction (CASSANDRA-4799)
 * Check for null end_token in get_range_slice (CASSANDRA-4804)
 * Remove all remnants of removed nodes (CASSANDRA-4840)
 * Add aut-reloading of the log4j file in debian package (CASSANDRA-4855)
 * Fix estimated row cache entry size (CASSANDRA-4860)
 * reset getRangeSlice filter after finishing a row for get_paged_slice
   (CASSANDRA-4919)
 * expunge row cache post-truncate (CASSANDRA-4940)
 * Allow static CF definition with compact storage (CASSANDRA-4910)
 * Fix endless loop/compaction of schema_* CFs due to broken timestamps (CASSANDRA-4880)
 * Fix 'wrong class type' assertion in CounterColumn (CASSANDRA-4976)


1.2-beta2
 * fp rate of 1.0 disables BF entirely; LCS defaults to 1.0 (CASSANDRA-4876)
 * off-heap bloom filters for row keys (CASSANDRA_4865)
 * add extension point for sstable components (CASSANDRA-4049)
 * improve tracing output (CASSANDRA-4852, 4862)
 * make TRACE verb droppable (CASSANDRA-4672)
 * fix BulkLoader recognition of CQL3 columnfamilies (CASSANDRA-4755)
 * Sort commitlog segments for replay by id instead of mtime (CASSANDRA-4793)
 * Make hint delivery asynchronous (CASSANDRA-4761)
 * Pluggable Thrift transport factories for CLI and cqlsh (CASSANDRA-4609, 4610)
 * cassandra-cli: allow Double value type to be inserted to a column (CASSANDRA-4661)
 * Add ability to use custom TServerFactory implementations (CASSANDRA-4608)
 * optimize batchlog flushing to skip successful batches (CASSANDRA-4667)
 * include metadata for system keyspace itself in schema tables (CASSANDRA-4416)
 * add check to PropertyFileSnitch to verify presence of location for
   local node (CASSANDRA-4728)
 * add PBSPredictor consistency modeler (CASSANDRA-4261)
 * remove vestiges of Thrift unframed mode (CASSANDRA-4729)
 * optimize single-row PK lookups (CASSANDRA-4710)
 * adjust blockFor calculation to account for pending ranges due to node 
   movement (CASSANDRA-833)
 * Change CQL version to 3.0.0 and stop accepting 3.0.0-beta1 (CASSANDRA-4649)
 * (CQL3) Make prepared statement global instead of per connection 
   (CASSANDRA-4449)
 * Fix scrubbing of CQL3 created tables (CASSANDRA-4685)
 * (CQL3) Fix validation when using counter and regular columns in the same 
   table (CASSANDRA-4706)
 * Fix bug starting Cassandra with simple authentication (CASSANDRA-4648)
 * Add support for batchlog in CQL3 (CASSANDRA-4545, 4738)
 * Add support for multiple column family outputs in CFOF (CASSANDRA-4208)
 * Support repairing only the local DC nodes (CASSANDRA-4747)
 * Use rpc_address for binary protocol and change default port (CASSANDRA-4751)
 * Fix use of collections in prepared statements (CASSANDRA-4739)
 * Store more information into peers table (CASSANDRA-4351, 4814)
 * Configurable bucket size for size tiered compaction (CASSANDRA-4704)
 * Run leveled compaction in parallel (CASSANDRA-4310)
 * Fix potential NPE during CFS reload (CASSANDRA-4786)
 * Composite indexes may miss results (CASSANDRA-4796)
 * Move consistency level to the protocol level (CASSANDRA-4734, 4824)
 * Fix Subcolumn slice ends not respected (CASSANDRA-4826)
 * Fix Assertion error in cql3 select (CASSANDRA-4783)
 * Fix list prepend logic (CQL3) (CASSANDRA-4835)
 * Add booleans as literals in CQL3 (CASSANDRA-4776)
 * Allow renaming PK columns in CQL3 (CASSANDRA-4822)
 * Fix binary protocol NEW_NODE event (CASSANDRA-4679)
 * Fix potential infinite loop in tombstone compaction (CASSANDRA-4781)
 * Remove system tables accounting from schema (CASSANDRA-4850)
 * (cql3) Force provided columns in clustering key order in 
   'CLUSTERING ORDER BY' (CASSANDRA-4881)
 * Fix composite index bug (CASSANDRA-4884)
 * Fix short read protection for CQL3 (CASSANDRA-4882)
 * Add tracing support to the binary protocol (CASSANDRA-4699)
 * (cql3) Don't allow prepared marker inside collections (CASSANDRA-4890)
 * Re-allow order by on non-selected columns (CASSANDRA-4645)
 * Bug when composite index is created in a table having collections (CASSANDRA-4909)
 * log index scan subject in CompositesSearcher (CASSANDRA-4904)
Merged from 1.1:
 * add get[Row|Key]CacheEntries to CacheServiceMBean (CASSANDRA-4859)
 * fix get_paged_slice to wrap to next row correctly (CASSANDRA-4816)
 * fix indexing empty column values (CASSANDRA-4832)
 * allow JdbcDate to compose null Date objects (CASSANDRA-4830)
 * fix possible stackoverflow when compacting 1000s of sstables
   (CASSANDRA-4765)
 * fix wrong leveled compaction progress calculation (CASSANDRA-4807)
 * add a close() method to CRAR to prevent leaking file descriptors (CASSANDRA-4820)
 * fix potential infinite loop in get_count (CASSANDRA-4833)
 * fix compositeType.{get/from}String methods (CASSANDRA-4842)
 * (CQL) fix CREATE COLUMNFAMILY permissions check (CASSANDRA-4864)
 * Fix DynamicCompositeType same type comparison (CASSANDRA-4711)
 * Fix duplicate SSTable reference when stream session failed (CASSANDRA-3306)
 * Allow static CF definition with compact storage (CASSANDRA-4910)
 * Fix endless loop/compaction of schema_* CFs due to broken timestamps (CASSANDRA-4880)
 * Fix 'wrong class type' assertion in CounterColumn (CASSANDRA-4976)


1.2-beta1
 * add atomic_batch_mutate (CASSANDRA-4542, -4635)
 * increase default max_hint_window_in_ms to 3h (CASSANDRA-4632)
 * include message initiation time to replicas so they can more
   accurately drop timed-out requests (CASSANDRA-2858)
 * fix clientutil.jar dependencies (CASSANDRA-4566)
 * optimize WriteResponse (CASSANDRA-4548)
 * new metrics (CASSANDRA-4009)
 * redesign KEYS indexes to avoid read-before-write (CASSANDRA-2897)
 * debug tracing (CASSANDRA-1123)
 * parallelize row cache loading (CASSANDRA-4282)
 * Make compaction, flush JBOD-aware (CASSANDRA-4292)
 * run local range scans on the read stage (CASSANDRA-3687)
 * clean up ioexceptions (CASSANDRA-2116)
 * add disk_failure_policy (CASSANDRA-2118)
 * Introduce new json format with row level deletion (CASSANDRA-4054)
 * remove redundant "name" column from schema_keyspaces (CASSANDRA-4433)
 * improve "nodetool ring" handling of multi-dc clusters (CASSANDRA-3047)
 * update NTS calculateNaturalEndpoints to be O(N log N) (CASSANDRA-3881)
 * split up rpc timeout by operation type (CASSANDRA-2819)
 * rewrite key cache save/load to use only sequential i/o (CASSANDRA-3762)
 * update MS protocol with a version handshake + broadcast address id
   (CASSANDRA-4311)
 * multithreaded hint replay (CASSANDRA-4189)
 * add inter-node message compression (CASSANDRA-3127)
 * remove COPP (CASSANDRA-2479)
 * Track tombstone expiration and compact when tombstone content is
   higher than a configurable threshold, default 20% (CASSANDRA-3442, 4234)
 * update MurmurHash to version 3 (CASSANDRA-2975)
 * (CLI) track elapsed time for `delete' operation (CASSANDRA-4060)
 * (CLI) jline version is bumped to 1.0 to properly  support
   'delete' key function (CASSANDRA-4132)
 * Save IndexSummary into new SSTable 'Summary' component (CASSANDRA-2392, 4289)
 * Add support for range tombstones (CASSANDRA-3708)
 * Improve MessagingService efficiency (CASSANDRA-3617)
 * Avoid ID conflicts from concurrent schema changes (CASSANDRA-3794)
 * Set thrift HSHA server thread limit to unlimited by default (CASSANDRA-4277)
 * Avoids double serialization of CF id in RowMutation messages
   (CASSANDRA-4293)
 * stream compressed sstables directly with java nio (CASSANDRA-4297)
 * Support multiple ranges in SliceQueryFilter (CASSANDRA-3885)
 * Add column metadata to system column families (CASSANDRA-4018)
 * (cql3) Always use composite types by default (CASSANDRA-4329)
 * (cql3) Add support for set, map and list (CASSANDRA-3647)
 * Validate date type correctly (CASSANDRA-4441)
 * (cql3) Allow definitions with only a PK (CASSANDRA-4361)
 * (cql3) Add support for row key composites (CASSANDRA-4179)
 * improve DynamicEndpointSnitch by using reservoir sampling (CASSANDRA-4038)
 * (cql3) Add support for 2ndary indexes (CASSANDRA-3680)
 * (cql3) fix defining more than one PK to be invalid (CASSANDRA-4477)
 * remove schema agreement checking from all external APIs (Thrift, CQL and CQL3) (CASSANDRA-4487)
 * add Murmur3Partitioner and make it default for new installations (CASSANDRA-3772, 4621)
 * (cql3) update pseudo-map syntax to use map syntax (CASSANDRA-4497)
 * Finer grained exceptions hierarchy and provides error code with exceptions (CASSANDRA-3979)
 * Adds events push to binary protocol (CASSANDRA-4480)
 * Rewrite nodetool help (CASSANDRA-2293)
 * Make CQL3 the default for CQL (CASSANDRA-4640)
 * update stress tool to be able to use CQL3 (CASSANDRA-4406)
 * Accept all thrift update on CQL3 cf but don't expose their metadata (CASSANDRA-4377)
 * Replace Throttle with Guava's RateLimiter for HintedHandOff (CASSANDRA-4541)
 * fix counter add/get using CQL2 and CQL3 in stress tool (CASSANDRA-4633)
 * Add sstable count per level to cfstats (CASSANDRA-4537)
 * (cql3) Add ALTER KEYSPACE statement (CASSANDRA-4611)
 * (cql3) Allow defining default consistency levels (CASSANDRA-4448)
 * (cql3) Fix queries using LIMIT missing results (CASSANDRA-4579)
 * fix cross-version gossip messaging (CASSANDRA-4576)
 * added inet data type (CASSANDRA-4627)


1.1.6
 * Wait for writes on synchronous read digest mismatch (CASSANDRA-4792)
 * fix commitlog replay for nanotime-infected sstables (CASSANDRA-4782)
 * preflight check ttl for maximum of 20 years (CASSANDRA-4771)
 * (Pig) fix widerow input with single column rows (CASSANDRA-4789)
 * Fix HH to compact with correct gcBefore, which avoids wiping out
   undelivered hints (CASSANDRA-4772)
 * LCS will merge up to 32 L0 sstables as intended (CASSANDRA-4778)
 * NTS will default unconfigured DC replicas to zero (CASSANDRA-4675)
 * use default consistency level in counter validation if none is
   explicitly provide (CASSANDRA-4700)
 * Improve IAuthority interface by introducing fine-grained
   access permissions and grant/revoke commands (CASSANDRA-4490, 4644)
 * fix assumption error in CLI when updating/describing keyspace 
   (CASSANDRA-4322)
 * Adds offline sstablescrub to debian packaging (CASSANDRA-4642)
 * Automatic fixing of overlapping leveled sstables (CASSANDRA-4644)
 * fix error when using ORDER BY with extended selections (CASSANDRA-4689)
 * (CQL3) Fix validation for IN queries for non-PK cols (CASSANDRA-4709)
 * fix re-created keyspace disappering after 1.1.5 upgrade 
   (CASSANDRA-4698, 4752)
 * (CLI) display elapsed time in 2 fraction digits (CASSANDRA-3460)
 * add authentication support to sstableloader (CASSANDRA-4712)
 * Fix CQL3 'is reversed' logic (CASSANDRA-4716, 4759)
 * (CQL3) Don't return ReversedType in result set metadata (CASSANDRA-4717)
 * Backport adding AlterKeyspace statement (CASSANDRA-4611)
 * (CQL3) Correcty accept upper-case data types (CASSANDRA-4770)
 * Add binary protocol events for schema changes (CASSANDRA-4684)
Merged from 1.0:
 * Switch from NBHM to CHM in MessagingService's callback map, which
   prevents OOM in long-running instances (CASSANDRA-4708)


1.1.5
 * add SecondaryIndex.reload API (CASSANDRA-4581)
 * use millis + atomicint for commitlog segment creation instead of
   nanotime, which has issues under some hypervisors (CASSANDRA-4601)
 * fix FD leak in slice queries (CASSANDRA-4571)
 * avoid recursion in leveled compaction (CASSANDRA-4587)
 * increase stack size under Java7 to 180K
 * Log(info) schema changes (CASSANDRA-4547)
 * Change nodetool setcachecapcity to manipulate global caches (CASSANDRA-4563)
 * (cql3) fix setting compaction strategy (CASSANDRA-4597)
 * fix broken system.schema_* timestamps on system startup (CASSANDRA-4561)
 * fix wrong skip of cache saving (CASSANDRA-4533)
 * Avoid NPE when lost+found is in data dir (CASSANDRA-4572)
 * Respect five-minute flush moratorium after initial CL replay (CASSANDRA-4474)
 * Adds ntp as recommended in debian packaging (CASSANDRA-4606)
 * Configurable transport in CF Record{Reader|Writer} (CASSANDRA-4558)
 * (cql3) fix potential NPE with both equal and unequal restriction (CASSANDRA-4532)
 * (cql3) improves ORDER BY validation (CASSANDRA-4624)
 * Fix potential deadlock during counter writes (CASSANDRA-4578)
 * Fix cql error with ORDER BY when using IN (CASSANDRA-4612)
Merged from 1.0:
 * increase Xss to 160k to accomodate latest 1.6 JVMs (CASSANDRA-4602)
 * fix toString of hint destination tokens (CASSANDRA-4568)
 * Fix multiple values for CurrentLocal NodeID (CASSANDRA-4626)


1.1.4
 * fix offline scrub to catch >= out of order rows (CASSANDRA-4411)
 * fix cassandra-env.sh on RHEL and other non-dash-based systems 
   (CASSANDRA-4494)
Merged from 1.0:
 * (Hadoop) fix setting key length for old-style mapred api (CASSANDRA-4534)
 * (Hadoop) fix iterating through a resultset consisting entirely
   of tombstoned rows (CASSANDRA-4466)


1.1.3
 * (cqlsh) add COPY TO (CASSANDRA-4434)
 * munmap commitlog segments before rename (CASSANDRA-4337)
 * (JMX) rename getRangeKeySample to sampleKeyRange to avoid returning
   multi-MB results as an attribute (CASSANDRA-4452)
 * flush based on data size, not throughput; overwritten columns no 
   longer artificially inflate liveRatio (CASSANDRA-4399)
 * update default commitlog segment size to 32MB and total commitlog
   size to 32/1024 MB for 32/64 bit JVMs, respectively (CASSANDRA-4422)
 * avoid using global partitioner to estimate ranges in index sstables
   (CASSANDRA-4403)
 * restore pre-CASSANDRA-3862 approach to removing expired tombstones
   from row cache during compaction (CASSANDRA-4364)
 * (stress) support for CQL prepared statements (CASSANDRA-3633)
 * Correctly catch exception when Snappy cannot be loaded (CASSANDRA-4400)
 * (cql3) Support ORDER BY when IN condition is given in WHERE clause (CASSANDRA-4327)
 * (cql3) delete "component_index" column on DROP TABLE call (CASSANDRA-4420)
 * change nanoTime() to currentTimeInMillis() in schema related code (CASSANDRA-4432)
 * add a token generation tool (CASSANDRA-3709)
 * Fix LCS bug with sstable containing only 1 row (CASSANDRA-4411)
 * fix "Can't Modify Index Name" problem on CF update (CASSANDRA-4439)
 * Fix assertion error in getOverlappingSSTables during repair (CASSANDRA-4456)
 * fix nodetool's setcompactionthreshold command (CASSANDRA-4455)
 * Ensure compacted files are never used, to avoid counter overcount (CASSANDRA-4436)
Merged from 1.0:
 * Push the validation of secondary index values to the SecondaryIndexManager (CASSANDRA-4240)
 * allow dropping columns shadowed by not-yet-expired supercolumn or row
   tombstones in PrecompactedRow (CASSANDRA-4396)


1.1.2
 * Fix cleanup not deleting index entries (CASSANDRA-4379)
 * Use correct partitioner when saving + loading caches (CASSANDRA-4331)
 * Check schema before trying to export sstable (CASSANDRA-2760)
 * Raise a meaningful exception instead of NPE when PFS encounters
   an unconfigured node + no default (CASSANDRA-4349)
 * fix bug in sstable blacklisting with LCS (CASSANDRA-4343)
 * LCS no longer promotes tiny sstables out of L0 (CASSANDRA-4341)
 * skip tombstones during hint replay (CASSANDRA-4320)
 * fix NPE in compactionstats (CASSANDRA-4318)
 * enforce 1m min keycache for auto (CASSANDRA-4306)
 * Have DeletedColumn.isMFD always return true (CASSANDRA-4307)
 * (cql3) exeption message for ORDER BY constraints said primary filter can be
    an IN clause, which is misleading (CASSANDRA-4319)
 * (cql3) Reject (not yet supported) creation of 2ndardy indexes on tables with
   composite primary keys (CASSANDRA-4328)
 * Set JVM stack size to 160k for java 7 (CASSANDRA-4275)
 * cqlsh: add COPY command to load data from CSV flat files (CASSANDRA-4012)
 * CFMetaData.fromThrift to throw ConfigurationException upon error (CASSANDRA-4353)
 * Use CF comparator to sort indexed columns in SecondaryIndexManager
   (CASSANDRA-4365)
 * add strategy_options to the KSMetaData.toString() output (CASSANDRA-4248)
 * (cql3) fix range queries containing unqueried results (CASSANDRA-4372)
 * (cql3) allow updating column_alias types (CASSANDRA-4041)
 * (cql3) Fix deletion bug (CASSANDRA-4193)
 * Fix computation of overlapping sstable for leveled compaction (CASSANDRA-4321)
 * Improve scrub and allow to run it offline (CASSANDRA-4321)
 * Fix assertionError in StorageService.bulkLoad (CASSANDRA-4368)
 * (cqlsh) add option to authenticate to a keyspace at startup (CASSANDRA-4108)
 * (cqlsh) fix ASSUME functionality (CASSANDRA-4352)
 * Fix ColumnFamilyRecordReader to not return progress > 100% (CASSANDRA-3942)
Merged from 1.0:
 * Set gc_grace on index CF to 0 (CASSANDRA-4314)


1.1.1
 * add populate_io_cache_on_flush option (CASSANDRA-2635)
 * allow larger cache capacities than 2GB (CASSANDRA-4150)
 * add getsstables command to nodetool (CASSANDRA-4199)
 * apply parent CF compaction settings to secondary index CFs (CASSANDRA-4280)
 * preserve commitlog size cap when recycling segments at startup
   (CASSANDRA-4201)
 * (Hadoop) fix split generation regression (CASSANDRA-4259)
 * ignore min/max compactions settings in LCS, while preserving
   behavior that min=max=0 disables autocompaction (CASSANDRA-4233)
 * log number of rows read from saved cache (CASSANDRA-4249)
 * calculate exact size required for cleanup operations (CASSANDRA-1404)
 * avoid blocking additional writes during flush when the commitlog
   gets behind temporarily (CASSANDRA-1991)
 * enable caching on index CFs based on data CF cache setting (CASSANDRA-4197)
 * warn on invalid replication strategy creation options (CASSANDRA-4046)
 * remove [Freeable]Memory finalizers (CASSANDRA-4222)
 * include tombstone size in ColumnFamily.size, which can prevent OOM
   during sudden mass delete operations by yielding a nonzero liveRatio
   (CASSANDRA-3741)
 * Open 1 sstableScanner per level for leveled compaction (CASSANDRA-4142)
 * Optimize reads when row deletion timestamps allow us to restrict
   the set of sstables we check (CASSANDRA-4116)
 * add support for commitlog archiving and point-in-time recovery
   (CASSANDRA-3690)
 * avoid generating redundant compaction tasks during streaming
   (CASSANDRA-4174)
 * add -cf option to nodetool snapshot, and takeColumnFamilySnapshot to
   StorageService mbean (CASSANDRA-556)
 * optimize cleanup to drop entire sstables where possible (CASSANDRA-4079)
 * optimize truncate when autosnapshot is disabled (CASSANDRA-4153)
 * update caches to use byte[] keys to reduce memory overhead (CASSANDRA-3966)
 * add column limit to cli (CASSANDRA-3012, 4098)
 * clean up and optimize DataOutputBuffer, used by CQL compression and
   CompositeType (CASSANDRA-4072)
 * optimize commitlog checksumming (CASSANDRA-3610)
 * identify and blacklist corrupted SSTables from future compactions 
   (CASSANDRA-2261)
 * Move CfDef and KsDef validation out of thrift (CASSANDRA-4037)
 * Expose API to repair a user provided range (CASSANDRA-3912)
 * Add way to force the cassandra-cli to refresh its schema (CASSANDRA-4052)
 * Avoid having replicate on write tasks stacking up at CL.ONE (CASSANDRA-2889)
 * (cql3) Backwards compatibility for composite comparators in non-cql3-aware
   clients (CASSANDRA-4093)
 * (cql3) Fix order by for reversed queries (CASSANDRA-4160)
 * (cql3) Add ReversedType support (CASSANDRA-4004)
 * (cql3) Add timeuuid type (CASSANDRA-4194)
 * (cql3) Minor fixes (CASSANDRA-4185)
 * (cql3) Fix prepared statement in BATCH (CASSANDRA-4202)
 * (cql3) Reduce the list of reserved keywords (CASSANDRA-4186)
 * (cql3) Move max/min compaction thresholds to compaction strategy options
   (CASSANDRA-4187)
 * Fix exception during move when localhost is the only source (CASSANDRA-4200)
 * (cql3) Allow paging through non-ordered partitioner results (CASSANDRA-3771)
 * (cql3) Fix drop index (CASSANDRA-4192)
 * (cql3) Don't return range ghosts anymore (CASSANDRA-3982)
 * fix re-creating Keyspaces/ColumnFamilies with the same name as dropped
   ones (CASSANDRA-4219)
 * fix SecondaryIndex LeveledManifest save upon snapshot (CASSANDRA-4230)
 * fix missing arrayOffset in FBUtilities.hash (CASSANDRA-4250)
 * (cql3) Add name of parameters in CqlResultSet (CASSANDRA-4242)
 * (cql3) Correctly validate order by queries (CASSANDRA-4246)
 * rename stress to cassandra-stress for saner packaging (CASSANDRA-4256)
 * Fix exception on colum metadata with non-string comparator (CASSANDRA-4269)
 * Check for unknown/invalid compression options (CASSANDRA-4266)
 * (cql3) Adds simple access to column timestamp and ttl (CASSANDRA-4217)
 * (cql3) Fix range queries with secondary indexes (CASSANDRA-4257)
 * Better error messages from improper input in cli (CASSANDRA-3865)
 * Try to stop all compaction upon Keyspace or ColumnFamily drop (CASSANDRA-4221)
 * (cql3) Allow keyspace properties to contain hyphens (CASSANDRA-4278)
 * (cql3) Correctly validate keyspace access in create table (CASSANDRA-4296)
 * Avoid deadlock in migration stage (CASSANDRA-3882)
 * Take supercolumn names and deletion info into account in memtable throughput
   (CASSANDRA-4264)
 * Add back backward compatibility for old style replication factor (CASSANDRA-4294)
 * Preserve compatibility with pre-1.1 index queries (CASSANDRA-4262)
Merged from 1.0:
 * Fix super columns bug where cache is not updated (CASSANDRA-4190)
 * fix maxTimestamp to include row tombstones (CASSANDRA-4116)
 * (CLI) properly handle quotes in create/update keyspace commands (CASSANDRA-4129)
 * Avoids possible deadlock during bootstrap (CASSANDRA-4159)
 * fix stress tool that hangs forever on timeout or error (CASSANDRA-4128)
 * stress tool to return appropriate exit code on failure (CASSANDRA-4188)
 * fix compaction NPE when out of disk space and assertions disabled
   (CASSANDRA-3985)
 * synchronize LCS getEstimatedTasks to avoid CME (CASSANDRA-4255)
 * ensure unique streaming session id's (CASSANDRA-4223)
 * kick off background compaction when min/max thresholds change 
   (CASSANDRA-4279)
 * improve ability of STCS.getBuckets to deal with 100s of 1000s of
   sstables, such as when convertinb back from LCS (CASSANDRA-4287)
 * Oversize integer in CQL throws NumberFormatException (CASSANDRA-4291)
 * fix 1.0.x node join to mixed version cluster, other nodes >= 1.1 (CASSANDRA-4195)
 * Fix LCS splitting sstable base on uncompressed size (CASSANDRA-4419)
 * Push the validation of secondary index values to the SecondaryIndexManager (CASSANDRA-4240)
 * Don't purge columns during upgradesstables (CASSANDRA-4462)
 * Make cqlsh work with piping (CASSANDRA-4113)
 * Validate arguments for nodetool decommission (CASSANDRA-4061)
 * Report thrift status in nodetool info (CASSANDRA-4010)


1.1.0-final
 * average a reduced liveRatio estimate with the previous one (CASSANDRA-4065)
 * Allow KS and CF names up to 48 characters (CASSANDRA-4157)
 * fix stress build (CASSANDRA-4140)
 * add time remaining estimate to nodetool compactionstats (CASSANDRA-4167)
 * (cql) fix NPE in cql3 ALTER TABLE (CASSANDRA-4163)
 * (cql) Add support for CL.TWO and CL.THREE in CQL (CASSANDRA-4156)
 * (cql) Fix type in CQL3 ALTER TABLE preventing update (CASSANDRA-4170)
 * (cql) Throw invalid exception from CQL3 on obsolete options (CASSANDRA-4171)
 * (cqlsh) fix recognizing uppercase SELECT keyword (CASSANDRA-4161)
 * Pig: wide row support (CASSANDRA-3909)
Merged from 1.0:
 * avoid streaming empty files with bulk loader if sstablewriter errors out
   (CASSANDRA-3946)


1.1-rc1
 * Include stress tool in binary builds (CASSANDRA-4103)
 * (Hadoop) fix wide row iteration when last row read was deleted
   (CASSANDRA-4154)
 * fix read_repair_chance to really default to 0.1 in the cli (CASSANDRA-4114)
 * Adds caching and bloomFilterFpChange to CQL options (CASSANDRA-4042)
 * Adds posibility to autoconfigure size of the KeyCache (CASSANDRA-4087)
 * fix KEYS index from skipping results (CASSANDRA-3996)
 * Remove sliced_buffer_size_in_kb dead option (CASSANDRA-4076)
 * make loadNewSStable preserve sstable version (CASSANDRA-4077)
 * Respect 1.0 cache settings as much as possible when upgrading 
   (CASSANDRA-4088)
 * relax path length requirement for sstable files when upgrading on 
   non-Windows platforms (CASSANDRA-4110)
 * fix terminination of the stress.java when errors were encountered
   (CASSANDRA-4128)
 * Move CfDef and KsDef validation out of thrift (CASSANDRA-4037)
 * Fix get_paged_slice (CASSANDRA-4136)
 * CQL3: Support slice with exclusive start and stop (CASSANDRA-3785)
Merged from 1.0:
 * support PropertyFileSnitch in bulk loader (CASSANDRA-4145)
 * add auto_snapshot option allowing disabling snapshot before drop/truncate
   (CASSANDRA-3710)
 * allow short snitch names (CASSANDRA-4130)


1.1-beta2
 * rename loaded sstables to avoid conflicts with local snapshots
   (CASSANDRA-3967)
 * start hint replay as soon as FD notifies that the target is back up
   (CASSANDRA-3958)
 * avoid unproductive deserializing of cached rows during compaction
   (CASSANDRA-3921)
 * fix concurrency issues with CQL keyspace creation (CASSANDRA-3903)
 * Show Effective Owership via Nodetool ring <keyspace> (CASSANDRA-3412)
 * Update ORDER BY syntax for CQL3 (CASSANDRA-3925)
 * Fix BulkRecordWriter to not throw NPE if reducer gets no map data from Hadoop (CASSANDRA-3944)
 * Fix bug with counters in super columns (CASSANDRA-3821)
 * Remove deprecated merge_shard_chance (CASSANDRA-3940)
 * add a convenient way to reset a node's schema (CASSANDRA-2963)
 * fix for intermittent SchemaDisagreementException (CASSANDRA-3884)
 * CLI `list <CF>` to limit number of columns and their order (CASSANDRA-3012)
 * ignore deprecated KsDef/CfDef/ColumnDef fields in native schema (CASSANDRA-3963)
 * CLI to report when unsupported column_metadata pair was given (CASSANDRA-3959)
 * reincarnate removed and deprecated KsDef/CfDef attributes (CASSANDRA-3953)
 * Fix race between writes and read for cache (CASSANDRA-3862)
 * perform static initialization of StorageProxy on start-up (CASSANDRA-3797)
 * support trickling fsync() on writes (CASSANDRA-3950)
 * expose counters for unavailable/timeout exceptions given to thrift clients (CASSANDRA-3671)
 * avoid quadratic startup time in LeveledManifest (CASSANDRA-3952)
 * Add type information to new schema_ columnfamilies and remove thrift
   serialization for schema (CASSANDRA-3792)
 * add missing column validator options to the CLI help (CASSANDRA-3926)
 * skip reading saved key cache if CF's caching strategy is NONE or ROWS_ONLY (CASSANDRA-3954)
 * Unify migration code (CASSANDRA-4017)
Merged from 1.0:
 * cqlsh: guess correct version of Python for Arch Linux (CASSANDRA-4090)
 * (CLI) properly handle quotes in create/update keyspace commands (CASSANDRA-4129)
 * Avoids possible deadlock during bootstrap (CASSANDRA-4159)
 * fix stress tool that hangs forever on timeout or error (CASSANDRA-4128)
 * Fix super columns bug where cache is not updated (CASSANDRA-4190)
 * stress tool to return appropriate exit code on failure (CASSANDRA-4188)


1.0.9
 * improve index sampling performance (CASSANDRA-4023)
 * always compact away deleted hints immediately after handoff (CASSANDRA-3955)
 * delete hints from dropped ColumnFamilies on handoff instead of
   erroring out (CASSANDRA-3975)
 * add CompositeType ref to the CLI doc for create/update column family (CASSANDRA-3980)
 * Pig: support Counter ColumnFamilies (CASSANDRA-3973)
 * Pig: Composite column support (CASSANDRA-3684)
 * Avoid NPE during repair when a keyspace has no CFs (CASSANDRA-3988)
 * Fix division-by-zero error on get_slice (CASSANDRA-4000)
 * don't change manifest level for cleanup, scrub, and upgradesstables
   operations under LeveledCompactionStrategy (CASSANDRA-3989, 4112)
 * fix race leading to super columns assertion failure (CASSANDRA-3957)
 * fix NPE on invalid CQL delete command (CASSANDRA-3755)
 * allow custom types in CLI's assume command (CASSANDRA-4081)
 * fix totalBytes count for parallel compactions (CASSANDRA-3758)
 * fix intermittent NPE in get_slice (CASSANDRA-4095)
 * remove unnecessary asserts in native code interfaces (CASSANDRA-4096)
 * Validate blank keys in CQL to avoid assertion errors (CASSANDRA-3612)
 * cqlsh: fix bad decoding of some column names (CASSANDRA-4003)
 * cqlsh: fix incorrect padding with unicode chars (CASSANDRA-4033)
 * Fix EC2 snitch incorrectly reporting region (CASSANDRA-4026)
 * Shut down thrift during decommission (CASSANDRA-4086)
 * Expose nodetool cfhistograms for 2ndary indexes (CASSANDRA-4063)
Merged from 0.8:
 * Fix ConcurrentModificationException in gossiper (CASSANDRA-4019)


1.1-beta1
 * (cqlsh)
   + add SOURCE and CAPTURE commands, and --file option (CASSANDRA-3479)
   + add ALTER COLUMNFAMILY WITH (CASSANDRA-3523)
   + bundle Python dependencies with Cassandra (CASSANDRA-3507)
   + added to Debian package (CASSANDRA-3458)
   + display byte data instead of erroring out on decode failure 
     (CASSANDRA-3874)
 * add nodetool rebuild_index (CASSANDRA-3583)
 * add nodetool rangekeysample (CASSANDRA-2917)
 * Fix streaming too much data during move operations (CASSANDRA-3639)
 * Nodetool and CLI connect to localhost by default (CASSANDRA-3568)
 * Reduce memory used by primary index sample (CASSANDRA-3743)
 * (Hadoop) separate input/output configurations (CASSANDRA-3197, 3765)
 * avoid returning internal Cassandra classes over JMX (CASSANDRA-2805)
 * add row-level isolation via SnapTree (CASSANDRA-2893)
 * Optimize key count estimation when opening sstable on startup
   (CASSANDRA-2988)
 * multi-dc replication optimization supporting CL > ONE (CASSANDRA-3577)
 * add command to stop compactions (CASSANDRA-1740, 3566, 3582)
 * multithreaded streaming (CASSANDRA-3494)
 * removed in-tree redhat spec (CASSANDRA-3567)
 * "defragment" rows for name-based queries under STCS, again (CASSANDRA-2503)
 * Recycle commitlog segments for improved performance 
   (CASSANDRA-3411, 3543, 3557, 3615)
 * update size-tiered compaction to prioritize small tiers (CASSANDRA-2407)
 * add message expiration logic to OutboundTcpConnection (CASSANDRA-3005)
 * off-heap cache to use sun.misc.Unsafe instead of JNA (CASSANDRA-3271)
 * EACH_QUORUM is only supported for writes (CASSANDRA-3272)
 * replace compactionlock use in schema migration by checking CFS.isValid
   (CASSANDRA-3116)
 * recognize that "SELECT first ... *" isn't really "SELECT *" (CASSANDRA-3445)
 * Use faster bytes comparison (CASSANDRA-3434)
 * Bulk loader is no longer a fat client, (HADOOP) bulk load output format
   (CASSANDRA-3045)
 * (Hadoop) add support for KeyRange.filter
 * remove assumption that keys and token are in bijection
   (CASSANDRA-1034, 3574, 3604)
 * always remove endpoints from delevery queue in HH (CASSANDRA-3546)
 * fix race between cf flush and its 2ndary indexes flush (CASSANDRA-3547)
 * fix potential race in AES when a repair fails (CASSANDRA-3548)
 * Remove columns shadowed by a deleted container even when we cannot purge
   (CASSANDRA-3538)
 * Improve memtable slice iteration performance (CASSANDRA-3545)
 * more efficient allocation of small bloom filters (CASSANDRA-3618)
 * Use separate writer thread in SSTableSimpleUnsortedWriter (CASSANDRA-3619)
 * fsync the directory after new sstable or commitlog segment are created (CASSANDRA-3250)
 * fix minor issues reported by FindBugs (CASSANDRA-3658)
 * global key/row caches (CASSANDRA-3143, 3849)
 * optimize memtable iteration during range scan (CASSANDRA-3638)
 * introduce 'crc_check_chance' in CompressionParameters to support
   a checksum percentage checking chance similarly to read-repair (CASSANDRA-3611)
 * a way to deactivate global key/row cache on per-CF basis (CASSANDRA-3667)
 * fix LeveledCompactionStrategy broken because of generation pre-allocation
   in LeveledManifest (CASSANDRA-3691)
 * finer-grained control over data directories (CASSANDRA-2749)
 * Fix ClassCastException during hinted handoff (CASSANDRA-3694)
 * Upgrade Thrift to 0.7 (CASSANDRA-3213)
 * Make stress.java insert operation to use microseconds (CASSANDRA-3725)
 * Allows (internally) doing a range query with a limit of columns instead of
   rows (CASSANDRA-3742)
 * Allow rangeSlice queries to be start/end inclusive/exclusive (CASSANDRA-3749)
 * Fix BulkLoader to support new SSTable layout and add stream
   throttling to prevent an NPE when there is no yaml config (CASSANDRA-3752)
 * Allow concurrent schema migrations (CASSANDRA-1391, 3832)
 * Add SnapshotCommand to trigger snapshot on remote node (CASSANDRA-3721)
 * Make CFMetaData conversions to/from thrift/native schema inverses
   (CASSANDRA_3559)
 * Add initial code for CQL 3.0-beta (CASSANDRA-2474, 3781, 3753)
 * Add wide row support for ColumnFamilyInputFormat (CASSANDRA-3264)
 * Allow extending CompositeType comparator (CASSANDRA-3657)
 * Avoids over-paging during get_count (CASSANDRA-3798)
 * Add new command to rebuild a node without (repair) merkle tree calculations
   (CASSANDRA-3483, 3922)
 * respect not only row cache capacity but caching mode when
   trying to read data (CASSANDRA-3812)
 * fix system tests (CASSANDRA-3827)
 * CQL support for altering row key type in ALTER TABLE (CASSANDRA-3781)
 * turn compression on by default (CASSANDRA-3871)
 * make hexToBytes refuse invalid input (CASSANDRA-2851)
 * Make secondary indexes CF inherit compression and compaction from their
   parent CF (CASSANDRA-3877)
 * Finish cleanup up tombstone purge code (CASSANDRA-3872)
 * Avoid NPE on aboarted stream-out sessions (CASSANDRA-3904)
 * BulkRecordWriter throws NPE for counter columns (CASSANDRA-3906)
 * Support compression using BulkWriter (CASSANDRA-3907)


1.0.8
 * fix race between cleanup and flush on secondary index CFSes (CASSANDRA-3712)
 * avoid including non-queried nodes in rangeslice read repair
   (CASSANDRA-3843)
 * Only snapshot CF being compacted for snapshot_before_compaction 
   (CASSANDRA-3803)
 * Log active compactions in StatusLogger (CASSANDRA-3703)
 * Compute more accurate compaction score per level (CASSANDRA-3790)
 * Return InvalidRequest when using a keyspace that doesn't exist
   (CASSANDRA-3764)
 * disallow user modification of System keyspace (CASSANDRA-3738)
 * allow using sstable2json on secondary index data (CASSANDRA-3738)
 * (cqlsh) add DESCRIBE COLUMNFAMILIES (CASSANDRA-3586)
 * (cqlsh) format blobs correctly and use colors to improve output
   readability (CASSANDRA-3726)
 * synchronize BiMap of bootstrapping tokens (CASSANDRA-3417)
 * show index options in CLI (CASSANDRA-3809)
 * add optional socket timeout for streaming (CASSANDRA-3838)
 * fix truncate not to leave behind non-CFS backed secondary indexes
   (CASSANDRA-3844)
 * make CLI `show schema` to use output stream directly instead
   of StringBuilder (CASSANDRA-3842)
 * remove the wait on hint future during write (CASSANDRA-3870)
 * (cqlsh) ignore missing CfDef opts (CASSANDRA-3933)
 * (cqlsh) look for cqlshlib relative to realpath (CASSANDRA-3767)
 * Fix short read protection (CASSANDRA-3934)
 * Make sure infered and actual schema match (CASSANDRA-3371)
 * Fix NPE during HH delivery (CASSANDRA-3677)
 * Don't put boostrapping node in 'hibernate' status (CASSANDRA-3737)
 * Fix double quotes in windows bat files (CASSANDRA-3744)
 * Fix bad validator lookup (CASSANDRA-3789)
 * Fix soft reset in EC2MultiRegionSnitch (CASSANDRA-3835)
 * Don't leave zombie connections with THSHA thrift server (CASSANDRA-3867)
 * (cqlsh) fix deserialization of data (CASSANDRA-3874)
 * Fix removetoken force causing an inconsistent state (CASSANDRA-3876)
 * Fix ahndling of some types with Pig (CASSANDRA-3886)
 * Don't allow to drop the system keyspace (CASSANDRA-3759)
 * Make Pig deletes disabled by default and configurable (CASSANDRA-3628)
Merged from 0.8:
 * (Pig) fix CassandraStorage to use correct comparator in Super ColumnFamily
   case (CASSANDRA-3251)
 * fix thread safety issues in commitlog replay, primarily affecting
   systems with many (100s) of CF definitions (CASSANDRA-3751)
 * Fix relevant tombstone ignored with super columns (CASSANDRA-3875)


1.0.7
 * fix regression in HH page size calculation (CASSANDRA-3624)
 * retry failed stream on IOException (CASSANDRA-3686)
 * allow configuring bloom_filter_fp_chance (CASSANDRA-3497)
 * attempt hint delivery every ten minutes, or when failure detector
   notifies us that a node is back up, whichever comes first.  hint
   handoff throttle delay default changed to 1ms, from 50 (CASSANDRA-3554)
 * add nodetool setstreamthroughput (CASSANDRA-3571)
 * fix assertion when dropping a columnfamily with no sstables (CASSANDRA-3614)
 * more efficient allocation of small bloom filters (CASSANDRA-3618)
 * CLibrary.createHardLinkWithExec() to check for errors (CASSANDRA-3101)
 * Avoid creating empty and non cleaned writer during compaction (CASSANDRA-3616)
 * stop thrift service in shutdown hook so we can quiesce MessagingService
   (CASSANDRA-3335)
 * (CQL) compaction_strategy_options and compression_parameters for
   CREATE COLUMNFAMILY statement (CASSANDRA-3374)
 * Reset min/max compaction threshold when creating size tiered compaction
   strategy (CASSANDRA-3666)
 * Don't ignore IOException during compaction (CASSANDRA-3655)
 * Fix assertion error for CF with gc_grace=0 (CASSANDRA-3579)
 * Shutdown ParallelCompaction reducer executor after use (CASSANDRA-3711)
 * Avoid < 0 value for pending tasks in leveled compaction (CASSANDRA-3693)
 * (Hadoop) Support TimeUUID in Pig CassandraStorage (CASSANDRA-3327)
 * Check schema is ready before continuing boostrapping (CASSANDRA-3629)
 * Catch overflows during parsing of chunk_length_kb (CASSANDRA-3644)
 * Improve stream protocol mismatch errors (CASSANDRA-3652)
 * Avoid multiple thread doing HH to the same target (CASSANDRA-3681)
 * Add JMX property for rp_timeout_in_ms (CASSANDRA-2940)
 * Allow DynamicCompositeType to compare component of different types
   (CASSANDRA-3625)
 * Flush non-cfs backed secondary indexes (CASSANDRA-3659)
 * Secondary Indexes should report memory consumption (CASSANDRA-3155)
 * fix for SelectStatement start/end key are not set correctly
   when a key alias is involved (CASSANDRA-3700)
 * fix CLI `show schema` command insert of an extra comma in
   column_metadata (CASSANDRA-3714)
Merged from 0.8:
 * avoid logging (harmless) exception when GC takes < 1ms (CASSANDRA-3656)
 * prevent new nodes from thinking down nodes are up forever (CASSANDRA-3626)
 * use correct list of replicas for LOCAL_QUORUM reads when read repair
   is disabled (CASSANDRA-3696)
 * block on flush before compacting hints (may prevent OOM) (CASSANDRA-3733)


1.0.6
 * (CQL) fix cqlsh support for replicate_on_write (CASSANDRA-3596)
 * fix adding to leveled manifest after streaming (CASSANDRA-3536)
 * filter out unavailable cipher suites when using encryption (CASSANDRA-3178)
 * (HADOOP) add old-style api support for CFIF and CFRR (CASSANDRA-2799)
 * Support TimeUUIDType column names in Stress.java tool (CASSANDRA-3541)
 * (CQL) INSERT/UPDATE/DELETE/TRUNCATE commands should allow CF names to
   be qualified by keyspace (CASSANDRA-3419)
 * always remove endpoints from delevery queue in HH (CASSANDRA-3546)
 * fix race between cf flush and its 2ndary indexes flush (CASSANDRA-3547)
 * fix potential race in AES when a repair fails (CASSANDRA-3548)
 * fix default value validation usage in CLI SET command (CASSANDRA-3553)
 * Optimize componentsFor method for compaction and startup time
   (CASSANDRA-3532)
 * (CQL) Proper ColumnFamily metadata validation on CREATE COLUMNFAMILY 
   (CASSANDRA-3565)
 * fix compression "chunk_length_kb" option to set correct kb value for 
   thrift/avro (CASSANDRA-3558)
 * fix missing response during range slice repair (CASSANDRA-3551)
 * 'describe ring' moved from CLI to nodetool and available through JMX (CASSANDRA-3220)
 * add back partitioner to sstable metadata (CASSANDRA-3540)
 * fix NPE in get_count for counters (CASSANDRA-3601)
Merged from 0.8:
 * remove invalid assertion that table was opened before dropping it
   (CASSANDRA-3580)
 * range and index scans now only send requests to enough replicas to
   satisfy requested CL + RR (CASSANDRA-3598)
 * use cannonical host for local node in nodetool info (CASSANDRA-3556)
 * remove nonlocal DC write optimization since it only worked with
   CL.ONE or CL.LOCAL_QUORUM (CASSANDRA-3577, 3585)
 * detect misuses of CounterColumnType (CASSANDRA-3422)
 * turn off string interning in json2sstable, take 2 (CASSANDRA-2189)
 * validate compression parameters on add/update of the ColumnFamily 
   (CASSANDRA-3573)
 * Check for 0.0.0.0 is incorrect in CFIF (CASSANDRA-3584)
 * Increase vm.max_map_count in debian packaging (CASSANDRA-3563)
 * gossiper will never add itself to saved endpoints (CASSANDRA-3485)


1.0.5
 * revert CASSANDRA-3407 (see CASSANDRA-3540)
 * fix assertion error while forwarding writes to local nodes (CASSANDRA-3539)


1.0.4
 * fix self-hinting of timed out read repair updates and make hinted handoff
   less prone to OOMing a coordinator (CASSANDRA-3440)
 * expose bloom filter sizes via JMX (CASSANDRA-3495)
 * enforce RP tokens 0..2**127 (CASSANDRA-3501)
 * canonicalize paths exposed through JMX (CASSANDRA-3504)
 * fix "liveSize" stat when sstables are removed (CASSANDRA-3496)
 * add bloom filter FP rates to nodetool cfstats (CASSANDRA-3347)
 * record partitioner in sstable metadata component (CASSANDRA-3407)
 * add new upgradesstables nodetool command (CASSANDRA-3406)
 * skip --debug requirement to see common exceptions in CLI (CASSANDRA-3508)
 * fix incorrect query results due to invalid max timestamp (CASSANDRA-3510)
 * make sstableloader recognize compressed sstables (CASSANDRA-3521)
 * avoids race in OutboundTcpConnection in multi-DC setups (CASSANDRA-3530)
 * use SETLOCAL in cassandra.bat (CASSANDRA-3506)
 * fix ConcurrentModificationException in Table.all() (CASSANDRA-3529)
Merged from 0.8:
 * fix concurrence issue in the FailureDetector (CASSANDRA-3519)
 * fix array out of bounds error in counter shard removal (CASSANDRA-3514)
 * avoid dropping tombstones when they might still be needed to shadow
   data in a different sstable (CASSANDRA-2786)


1.0.3
 * revert name-based query defragmentation aka CASSANDRA-2503 (CASSANDRA-3491)
 * fix invalidate-related test failures (CASSANDRA-3437)
 * add next-gen cqlsh to bin/ (CASSANDRA-3188, 3131, 3493)
 * (CQL) fix handling of rows with no columns (CASSANDRA-3424, 3473)
 * fix querying supercolumns by name returning only a subset of
   subcolumns or old subcolumn versions (CASSANDRA-3446)
 * automatically compute sha1 sum for uncompressed data files (CASSANDRA-3456)
 * fix reading metadata/statistics component for version < h (CASSANDRA-3474)
 * add sstable forward-compatibility (CASSANDRA-3478)
 * report compression ratio in CFSMBean (CASSANDRA-3393)
 * fix incorrect size exception during streaming of counters (CASSANDRA-3481)
 * (CQL) fix for counter decrement syntax (CASSANDRA-3418)
 * Fix race introduced by CASSANDRA-2503 (CASSANDRA-3482)
 * Fix incomplete deletion of delivered hints (CASSANDRA-3466)
 * Avoid rescheduling compactions when no compaction was executed 
   (CASSANDRA-3484)
 * fix handling of the chunk_length_kb compression options (CASSANDRA-3492)
Merged from 0.8:
 * fix updating CF row_cache_provider (CASSANDRA-3414)
 * CFMetaData.convertToThrift method to set RowCacheProvider (CASSANDRA-3405)
 * acquire compactionlock during truncate (CASSANDRA-3399)
 * fix displaying cfdef entries for super columnfamilies (CASSANDRA-3415)
 * Make counter shard merging thread safe (CASSANDRA-3178)
 * Revert CASSANDRA-2855
 * Fix bug preventing the use of efficient cross-DC writes (CASSANDRA-3472)
 * `describe ring` command for CLI (CASSANDRA-3220)
 * (Hadoop) skip empty rows when entire row is requested, redux (CASSANDRA-2855)


1.0.2
 * "defragment" rows for name-based queries under STCS (CASSANDRA-2503)
 * Add timing information to cassandra-cli GET/SET/LIST queries (CASSANDRA-3326)
 * Only create one CompressionMetadata object per sstable (CASSANDRA-3427)
 * cleanup usage of StorageService.setMode() (CASSANDRA-3388)
 * Avoid large array allocation for compressed chunk offsets (CASSANDRA-3432)
 * fix DecimalType bytebuffer marshalling (CASSANDRA-3421)
 * fix bug that caused first column in per row indexes to be ignored 
   (CASSANDRA-3441)
 * add JMX call to clean (failed) repair sessions (CASSANDRA-3316)
 * fix sstableloader reference acquisition bug (CASSANDRA-3438)
 * fix estimated row size regression (CASSANDRA-3451)
 * make sure we don't return more columns than asked (CASSANDRA-3303, 3395)
Merged from 0.8:
 * acquire compactionlock during truncate (CASSANDRA-3399)
 * fix displaying cfdef entries for super columnfamilies (CASSANDRA-3415)


1.0.1
 * acquire references during index build to prevent delete problems
   on Windows (CASSANDRA-3314)
 * describe_ring should include datacenter/topology information (CASSANDRA-2882)
 * Thrift sockets are not properly buffered (CASSANDRA-3261)
 * performance improvement for bytebufferutil compare function (CASSANDRA-3286)
 * add system.versions ColumnFamily (CASSANDRA-3140)
 * reduce network copies (CASSANDRA-3333, 3373)
 * limit nodetool to 32MB of heap (CASSANDRA-3124)
 * (CQL) update parser to accept "timestamp" instead of "date" (CASSANDRA-3149)
 * Fix CLI `show schema` to include "compression_options" (CASSANDRA-3368)
 * Snapshot to include manifest under LeveledCompactionStrategy (CASSANDRA-3359)
 * (CQL) SELECT query should allow CF name to be qualified by keyspace (CASSANDRA-3130)
 * (CQL) Fix internal application error specifying 'using consistency ...'
   in lower case (CASSANDRA-3366)
 * fix Deflate compression when compression actually makes the data bigger
   (CASSANDRA-3370)
 * optimize UUIDGen to avoid lock contention on InetAddress.getLocalHost 
   (CASSANDRA-3387)
 * tolerate index being dropped mid-mutation (CASSANDRA-3334, 3313)
 * CompactionManager is now responsible for checking for new candidates
   post-task execution, enabling more consistent leveled compaction 
   (CASSANDRA-3391)
 * Cache HSHA threads (CASSANDRA-3372)
 * use CF/KS names as snapshot prefix for drop + truncate operations
   (CASSANDRA-2997)
 * Break bloom filters up to avoid heap fragmentation (CASSANDRA-2466)
 * fix cassandra hanging on jsvc stop (CASSANDRA-3302)
 * Avoid leveled compaction getting blocked on errors (CASSANDRA-3408)
 * Make reloading the compaction strategy safe (CASSANDRA-3409)
 * ignore 0.8 hints even if compaction begins before we try to purge
   them (CASSANDRA-3385)
 * remove procrun (bin\daemon) from Cassandra source tree and 
   artifacts (CASSANDRA-3331)
 * make cassandra compile under JDK7 (CASSANDRA-3275)
 * remove dependency of clientutil.jar to FBUtilities (CASSANDRA-3299)
 * avoid truncation errors by using long math on long values (CASSANDRA-3364)
 * avoid clock drift on some Windows machine (CASSANDRA-3375)
 * display cache provider in cli 'describe keyspace' command (CASSANDRA-3384)
 * fix incomplete topology information in describe_ring (CASSANDRA-3403)
 * expire dead gossip states based on time (CASSANDRA-2961)
 * improve CompactionTask extensibility (CASSANDRA-3330)
 * Allow one leveled compaction task to kick off another (CASSANDRA-3363)
 * allow encryption only between datacenters (CASSANDRA-2802)
Merged from 0.8:
 * fix truncate allowing data to be replayed post-restart (CASSANDRA-3297)
 * make iwriter final in IndexWriter to avoid NPE (CASSANDRA-2863)
 * (CQL) update grammar to require key clause in DELETE statement
   (CASSANDRA-3349)
 * (CQL) allow numeric keyspace names in USE statement (CASSANDRA-3350)
 * (Hadoop) skip empty rows when slicing the entire row (CASSANDRA-2855)
 * Fix handling of tombstone by SSTableExport/Import (CASSANDRA-3357)
 * fix ColumnIndexer to use long offsets (CASSANDRA-3358)
 * Improved CLI exceptions (CASSANDRA-3312)
 * Fix handling of tombstone by SSTableExport/Import (CASSANDRA-3357)
 * Only count compaction as active (for throttling) when they have
   successfully acquired the compaction lock (CASSANDRA-3344)
 * Display CLI version string on startup (CASSANDRA-3196)
 * (Hadoop) make CFIF try rpc_address or fallback to listen_address
   (CASSANDRA-3214)
 * (Hadoop) accept comma delimited lists of initial thrift connections
   (CASSANDRA-3185)
 * ColumnFamily min_compaction_threshold should be >= 2 (CASSANDRA-3342)
 * (Pig) add 0.8+ types and key validation type in schema (CASSANDRA-3280)
 * Fix completely removing column metadata using CLI (CASSANDRA-3126)
 * CLI `describe cluster;` output should be on separate lines for separate versions
   (CASSANDRA-3170)
 * fix changing durable_writes keyspace option during CF creation
   (CASSANDRA-3292)
 * avoid locking on update when no indexes are involved (CASSANDRA-3386)
 * fix assertionError during repair with ordered partitioners (CASSANDRA-3369)
 * correctly serialize key_validation_class for avro (CASSANDRA-3391)
 * don't expire counter tombstone after streaming (CASSANDRA-3394)
 * prevent nodes that failed to join from hanging around forever 
   (CASSANDRA-3351)
 * remove incorrect optimization from slice read path (CASSANDRA-3390)
 * Fix race in AntiEntropyService (CASSANDRA-3400)


1.0.0-final
 * close scrubbed sstable fd before deleting it (CASSANDRA-3318)
 * fix bug preventing obsolete commitlog segments from being removed
   (CASSANDRA-3269)
 * tolerate whitespace in seed CDL (CASSANDRA-3263)
 * Change default heap thresholds to max(min(1/2 ram, 1G), min(1/4 ram, 8GB))
   (CASSANDRA-3295)
 * Fix broken CompressedRandomAccessReaderTest (CASSANDRA-3298)
 * (CQL) fix type information returned for wildcard queries (CASSANDRA-3311)
 * add estimated tasks to LeveledCompactionStrategy (CASSANDRA-3322)
 * avoid including compaction cache-warming in keycache stats (CASSANDRA-3325)
 * run compaction and hinted handoff threads at MIN_PRIORITY (CASSANDRA-3308)
 * default hsha thrift server to cpu core count in rpc pool (CASSANDRA-3329)
 * add bin\daemon to binary tarball for Windows service (CASSANDRA-3331)
 * Fix places where uncompressed size of sstables was use in place of the
   compressed one (CASSANDRA-3338)
 * Fix hsha thrift server (CASSANDRA-3346)
 * Make sure repair only stream needed sstables (CASSANDRA-3345)


1.0.0-rc2
 * Log a meaningful warning when a node receives a message for a repair session
   that doesn't exist anymore (CASSANDRA-3256)
 * test for NUMA policy support as well as numactl presence (CASSANDRA-3245)
 * Fix FD leak when internode encryption is enabled (CASSANDRA-3257)
 * Remove incorrect assertion in mergeIterator (CASSANDRA-3260)
 * FBUtilities.hexToBytes(String) to throw NumberFormatException when string
   contains non-hex characters (CASSANDRA-3231)
 * Keep SimpleSnitch proximity ordering unchanged from what the Strategy
   generates, as intended (CASSANDRA-3262)
 * remove Scrub from compactionstats when finished (CASSANDRA-3255)
 * fix counter entry in jdbc TypesMap (CASSANDRA-3268)
 * fix full queue scenario for ParallelCompactionIterator (CASSANDRA-3270)
 * fix bootstrap process (CASSANDRA-3285)
 * don't try delivering hints if when there isn't any (CASSANDRA-3176)
 * CLI documentation change for ColumnFamily `compression_options` (CASSANDRA-3282)
 * ignore any CF ids sent by client for adding CF/KS (CASSANDRA-3288)
 * remove obsolete hints on first startup (CASSANDRA-3291)
 * use correct ISortedColumns for time-optimized reads (CASSANDRA-3289)
 * Evict gossip state immediately when a token is taken over by a new IP 
   (CASSANDRA-3259)


1.0.0-rc1
 * Update CQL to generate microsecond timestamps by default (CASSANDRA-3227)
 * Fix counting CFMetadata towards Memtable liveRatio (CASSANDRA-3023)
 * Kill server on wrapped OOME such as from FileChannel.map (CASSANDRA-3201)
 * remove unnecessary copy when adding to row cache (CASSANDRA-3223)
 * Log message when a full repair operation completes (CASSANDRA-3207)
 * Fix streamOutSession keeping sstables references forever if the remote end
   dies (CASSANDRA-3216)
 * Remove dynamic_snitch boolean from example configuration (defaulting to 
   true) and set default badness threshold to 0.1 (CASSANDRA-3229)
 * Base choice of random or "balanced" token on bootstrap on whether
   schema definitions were found (CASSANDRA-3219)
 * Fixes for LeveledCompactionStrategy score computation, prioritization,
   scheduling, and performance (CASSANDRA-3224, 3234)
 * parallelize sstable open at server startup (CASSANDRA-2988)
 * fix handling of exceptions writing to OutboundTcpConnection (CASSANDRA-3235)
 * Allow using quotes in "USE <keyspace>;" CLI command (CASSANDRA-3208)
 * Don't allow any cache loading exceptions to halt startup (CASSANDRA-3218)
 * Fix sstableloader --ignores option (CASSANDRA-3247)
 * File descriptor limit increased in packaging (CASSANDRA-3206)
 * Fix deadlock in commit log during flush (CASSANDRA-3253) 


1.0.0-beta1
 * removed binarymemtable (CASSANDRA-2692)
 * add commitlog_total_space_in_mb to prevent fragmented logs (CASSANDRA-2427)
 * removed commitlog_rotation_threshold_in_mb configuration (CASSANDRA-2771)
 * make AbstractBounds.normalize de-overlapp overlapping ranges (CASSANDRA-2641)
 * replace CollatingIterator, ReducingIterator with MergeIterator 
   (CASSANDRA-2062)
 * Fixed the ability to set compaction strategy in cli using create column 
   family command (CASSANDRA-2778)
 * clean up tmp files after failed compaction (CASSANDRA-2468)
 * restrict repair streaming to specific columnfamilies (CASSANDRA-2280)
 * don't bother persisting columns shadowed by a row tombstone (CASSANDRA-2589)
 * reset CF and SC deletion times after gc_grace (CASSANDRA-2317)
 * optimize away seek when compacting wide rows (CASSANDRA-2879)
 * single-pass streaming (CASSANDRA-2677, 2906, 2916, 3003)
 * use reference counting for deleting sstables instead of relying on GC
   (CASSANDRA-2521, 3179)
 * store hints as serialized mutations instead of pointers to data row
   (CASSANDRA-2045)
 * store hints in the coordinator node instead of in the closest replica 
   (CASSANDRA-2914)
 * add row_cache_keys_to_save CF option (CASSANDRA-1966)
 * check column family validity in nodetool repair (CASSANDRA-2933)
 * use lazy initialization instead of class initialization in NodeId
   (CASSANDRA-2953)
 * add paging to get_count (CASSANDRA-2894)
 * fix "short reads" in [multi]get (CASSANDRA-2643, 3157, 3192)
 * add optional compression for sstables (CASSANDRA-47, 2994, 3001, 3128)
 * add scheduler JMX metrics (CASSANDRA-2962)
 * add block level checksum for compressed data (CASSANDRA-1717)
 * make column family backed column map pluggable and introduce unsynchronized
   ArrayList backed one to speedup reads (CASSANDRA-2843, 3165, 3205)
 * refactoring of the secondary index api (CASSANDRA-2982)
 * make CL > ONE reads wait for digest reconciliation before returning
   (CASSANDRA-2494)
 * fix missing logging for some exceptions (CASSANDRA-2061)
 * refactor and optimize ColumnFamilyStore.files(...) and Descriptor.fromFilename(String)
   and few other places responsible for work with SSTable files (CASSANDRA-3040)
 * Stop reading from sstables once we know we have the most recent columns,
   for query-by-name requests (CASSANDRA-2498)
 * Add query-by-column mode to stress.java (CASSANDRA-3064)
 * Add "install" command to cassandra.bat (CASSANDRA-292)
 * clean up KSMetadata, CFMetadata from unnecessary
   Thrift<->Avro conversion methods (CASSANDRA-3032)
 * Add timeouts to client request schedulers (CASSANDRA-3079, 3096)
 * Cli to use hashes rather than array of hashes for strategy options (CASSANDRA-3081)
 * LeveledCompactionStrategy (CASSANDRA-1608, 3085, 3110, 3087, 3145, 3154, 3182)
 * Improvements of the CLI `describe` command (CASSANDRA-2630)
 * reduce window where dropped CF sstables may not be deleted (CASSANDRA-2942)
 * Expose gossip/FD info to JMX (CASSANDRA-2806)
 * Fix streaming over SSL when compressed SSTable involved (CASSANDRA-3051)
 * Add support for pluggable secondary index implementations (CASSANDRA-3078)
 * remove compaction_thread_priority setting (CASSANDRA-3104)
 * generate hints for replicas that timeout, not just replicas that are known
   to be down before starting (CASSANDRA-2034)
 * Add throttling for internode streaming (CASSANDRA-3080)
 * make the repair of a range repair all replica (CASSANDRA-2610, 3194)
 * expose the ability to repair the first range (as returned by the
   partitioner) of a node (CASSANDRA-2606)
 * Streams Compression (CASSANDRA-3015)
 * add ability to use multiple threads during a single compaction
   (CASSANDRA-2901)
 * make AbstractBounds.normalize support overlapping ranges (CASSANDRA-2641)
 * fix of the CQL count() behavior (CASSANDRA-3068)
 * use TreeMap backed column families for the SSTable simple writers
   (CASSANDRA-3148)
 * fix inconsistency of the CLI syntax when {} should be used instead of [{}]
   (CASSANDRA-3119)
 * rename CQL type names to match expected SQL behavior (CASSANDRA-3149, 3031)
 * Arena-based allocation for memtables (CASSANDRA-2252, 3162, 3163, 3168)
 * Default RR chance to 0.1 (CASSANDRA-3169)
 * Add RowLevel support to secondary index API (CASSANDRA-3147)
 * Make SerializingCacheProvider the default if JNA is available (CASSANDRA-3183)
 * Fix backwards compatibilty for CQL memtable properties (CASSANDRA-3190)
 * Add five-minute delay before starting compactions on a restarted server
   (CASSANDRA-3181)
 * Reduce copies done for intra-host messages (CASSANDRA-1788, 3144)
 * support of compaction strategy option for stress.java (CASSANDRA-3204)
 * make memtable throughput and column count thresholds no-ops (CASSANDRA-2449)
 * Return schema information along with the resultSet in CQL (CASSANDRA-2734)
 * Add new DecimalType (CASSANDRA-2883)
 * Fix assertion error in RowRepairResolver (CASSANDRA-3156)
 * Reduce unnecessary high buffer sizes (CASSANDRA-3171)
 * Pluggable compaction strategy (CASSANDRA-1610)
 * Add new broadcast_address config option (CASSANDRA-2491)


0.8.7
 * Kill server on wrapped OOME such as from FileChannel.map (CASSANDRA-3201)
 * Allow using quotes in "USE <keyspace>;" CLI command (CASSANDRA-3208)
 * Log message when a full repair operation completes (CASSANDRA-3207)
 * Don't allow any cache loading exceptions to halt startup (CASSANDRA-3218)
 * Fix sstableloader --ignores option (CASSANDRA-3247)
 * File descriptor limit increased in packaging (CASSANDRA-3206)
 * Log a meaningfull warning when a node receive a message for a repair session
   that doesn't exist anymore (CASSANDRA-3256)
 * Fix FD leak when internode encryption is enabled (CASSANDRA-3257)
 * FBUtilities.hexToBytes(String) to throw NumberFormatException when string
   contains non-hex characters (CASSANDRA-3231)
 * Keep SimpleSnitch proximity ordering unchanged from what the Strategy
   generates, as intended (CASSANDRA-3262)
 * remove Scrub from compactionstats when finished (CASSANDRA-3255)
 * Fix tool .bat files when CASSANDRA_HOME contains spaces (CASSANDRA-3258)
 * Force flush of status table when removing/updating token (CASSANDRA-3243)
 * Evict gossip state immediately when a token is taken over by a new IP (CASSANDRA-3259)
 * Fix bug where the failure detector can take too long to mark a host
   down (CASSANDRA-3273)
 * (Hadoop) allow wrapping ranges in queries (CASSANDRA-3137)
 * (Hadoop) check all interfaces for a match with split location
   before falling back to random replica (CASSANDRA-3211)
 * (Hadoop) Make Pig storage handle implements LoadMetadata (CASSANDRA-2777)
 * (Hadoop) Fix exception during PIG 'dump' (CASSANDRA-2810)
 * Fix stress COUNTER_GET option (CASSANDRA-3301)
 * Fix missing fields in CLI `show schema` output (CASSANDRA-3304)
 * Nodetool no longer leaks threads and closes JMX connections (CASSANDRA-3309)
 * fix truncate allowing data to be replayed post-restart (CASSANDRA-3297)
 * Move SimpleAuthority and SimpleAuthenticator to examples (CASSANDRA-2922)
 * Fix handling of tombstone by SSTableExport/Import (CASSANDRA-3357)
 * Fix transposition in cfHistograms (CASSANDRA-3222)
 * Allow using number as DC name when creating keyspace in CQL (CASSANDRA-3239)
 * Force flush of system table after updating/removing a token (CASSANDRA-3243)


0.8.6
 * revert CASSANDRA-2388
 * change TokenRange.endpoints back to listen/broadcast address to match
   pre-1777 behavior, and add TokenRange.rpc_endpoints instead (CASSANDRA-3187)
 * avoid trying to watch cassandra-topology.properties when loaded from jar
   (CASSANDRA-3138)
 * prevent users from creating keyspaces with LocalStrategy replication
   (CASSANDRA-3139)
 * fix CLI `show schema;` to output correct keyspace definition statement
   (CASSANDRA-3129)
 * CustomTThreadPoolServer to log TTransportException at DEBUG level
   (CASSANDRA-3142)
 * allow topology sort to work with non-unique rack names between 
   datacenters (CASSANDRA-3152)
 * Improve caching of same-version Messages on digest and repair paths
   (CASSANDRA-3158)
 * Randomize choice of first replica for counter increment (CASSANDRA-2890)
 * Fix using read_repair_chance instead of merge_shard_change (CASSANDRA-3202)
 * Avoid streaming data to nodes that already have it, on move as well as
   decommission (CASSANDRA-3041)
 * Fix divide by zero error in GCInspector (CASSANDRA-3164)
 * allow quoting of the ColumnFamily name in CLI `create column family`
   statement (CASSANDRA-3195)
 * Fix rolling upgrade from 0.7 to 0.8 problem (CASSANDRA-3166)
 * Accomodate missing encryption_options in IncomingTcpConnection.stream
   (CASSANDRA-3212)


0.8.5
 * fix NPE when encryption_options is unspecified (CASSANDRA-3007)
 * include column name in validation failure exceptions (CASSANDRA-2849)
 * make sure truncate clears out the commitlog so replay won't re-
   populate with truncated data (CASSANDRA-2950)
 * fix NPE when debug logging is enabled and dropped CF is present
   in a commitlog segment (CASSANDRA-3021)
 * fix cassandra.bat when CASSANDRA_HOME contains spaces (CASSANDRA-2952)
 * fix to SSTableSimpleUnsortedWriter bufferSize calculation (CASSANDRA-3027)
 * make cleanup and normal compaction able to skip empty rows
   (rows containing nothing but expired tombstones) (CASSANDRA-3039)
 * work around native memory leak in com.sun.management.GarbageCollectorMXBean
   (CASSANDRA-2868)
 * validate that column names in column_metadata are not equal to key_alias
   on create/update of the ColumnFamily and CQL 'ALTER' statement (CASSANDRA-3036)
 * return an InvalidRequestException if an indexed column is assigned
   a value larger than 64KB (CASSANDRA-3057)
 * fix of numeric-only and string column names handling in CLI "drop index" 
   (CASSANDRA-3054)
 * prune index scan resultset back to original request for lazy
   resultset expansion case (CASSANDRA-2964)
 * (Hadoop) fail jobs when Cassandra node has failed but TaskTracker
   has not (CASSANDRA-2388)
 * fix dynamic snitch ignoring nodes when read_repair_chance is zero
   (CASSANDRA-2662)
 * avoid retaining references to dropped CFS objects in 
   CompactionManager.estimatedCompactions (CASSANDRA-2708)
 * expose rpc timeouts per host in MessagingServiceMBean (CASSANDRA-2941)
 * avoid including cwd in classpath for deb and rpm packages (CASSANDRA-2881)
 * remove gossip state when a new IP takes over a token (CASSANDRA-3071)
 * allow sstable2json to work on index sstable files (CASSANDRA-3059)
 * always hint counters (CASSANDRA-3099)
 * fix log4j initialization in EmbeddedCassandraService (CASSANDRA-2857)
 * remove gossip state when a new IP takes over a token (CASSANDRA-3071)
 * work around native memory leak in com.sun.management.GarbageCollectorMXBean
    (CASSANDRA-2868)
 * fix UnavailableException with writes at CL.EACH_QUORM (CASSANDRA-3084)
 * fix parsing of the Keyspace and ColumnFamily names in numeric
   and string representations in CLI (CASSANDRA-3075)
 * fix corner cases in Range.differenceToFetch (CASSANDRA-3084)
 * fix ip address String representation in the ring cache (CASSANDRA-3044)
 * fix ring cache compatibility when mixing pre-0.8.4 nodes with post-
   in the same cluster (CASSANDRA-3023)
 * make repair report failure when a node participating dies (instead of
   hanging forever) (CASSANDRA-2433)
 * fix handling of the empty byte buffer by ReversedType (CASSANDRA-3111)
 * Add validation that Keyspace names are case-insensitively unique (CASSANDRA-3066)
 * catch invalid key_validation_class before instantiating UpdateColumnFamily (CASSANDRA-3102)
 * make Range and Bounds objects client-safe (CASSANDRA-3108)
 * optionally skip log4j configuration (CASSANDRA-3061)
 * bundle sstableloader with the debian package (CASSANDRA-3113)
 * don't try to build secondary indexes when there is none (CASSANDRA-3123)
 * improve SSTableSimpleUnsortedWriter speed for large rows (CASSANDRA-3122)
 * handle keyspace arguments correctly in nodetool snapshot (CASSANDRA-3038)
 * Fix SSTableImportTest on windows (CASSANDRA-3043)
 * expose compactionThroughputMbPerSec through JMX (CASSANDRA-3117)
 * log keyspace and CF of large rows being compacted


0.8.4
 * change TokenRing.endpoints to be a list of rpc addresses instead of 
   listen/broadcast addresses (CASSANDRA-1777)
 * include files-to-be-streamed in StreamInSession.getSources (CASSANDRA-2972)
 * use JAVA env var in cassandra-env.sh (CASSANDRA-2785, 2992)
 * avoid doing read for no-op replicate-on-write at CL=1 (CASSANDRA-2892)
 * refuse counter write for CL.ANY (CASSANDRA-2990)
 * switch back to only logging recent dropped messages (CASSANDRA-3004)
 * always deserialize RowMutation for counters (CASSANDRA-3006)
 * ignore saved replication_factor strategy_option for NTS (CASSANDRA-3011)
 * make sure pre-truncate CL segments are discarded (CASSANDRA-2950)


0.8.3
 * add ability to drop local reads/writes that are going to timeout
   (CASSANDRA-2943)
 * revamp token removal process, keep gossip states for 3 days (CASSANDRA-2496)
 * don't accept extra args for 0-arg nodetool commands (CASSANDRA-2740)
 * log unavailableexception details at debug level (CASSANDRA-2856)
 * expose data_dir though jmx (CASSANDRA-2770)
 * don't include tmp files as sstable when create cfs (CASSANDRA-2929)
 * log Java classpath on startup (CASSANDRA-2895)
 * keep gossipped version in sync with actual on migration coordinator 
   (CASSANDRA-2946)
 * use lazy initialization instead of class initialization in NodeId
   (CASSANDRA-2953)
 * check column family validity in nodetool repair (CASSANDRA-2933)
 * speedup bytes to hex conversions dramatically (CASSANDRA-2850)
 * Flush memtables on shutdown when durable writes are disabled 
   (CASSANDRA-2958)
 * improved POSIX compatibility of start scripts (CASsANDRA-2965)
 * add counter support to Hadoop InputFormat (CASSANDRA-2981)
 * fix bug where dirty commitlog segments were removed (and avoid keeping 
   segments with no post-flush activity permanently dirty) (CASSANDRA-2829)
 * fix throwing exception with batch mutation of counter super columns
   (CASSANDRA-2949)
 * ignore system tables during repair (CASSANDRA-2979)
 * throw exception when NTS is given replication_factor as an option
   (CASSANDRA-2960)
 * fix assertion error during compaction of counter CFs (CASSANDRA-2968)
 * avoid trying to create index names, when no index exists (CASSANDRA-2867)
 * don't sample the system table when choosing a bootstrap token
   (CASSANDRA-2825)
 * gossiper notifies of local state changes (CASSANDRA-2948)
 * add asynchronous and half-sync/half-async (hsha) thrift servers 
   (CASSANDRA-1405)
 * fix potential use of free'd native memory in SerializingCache 
   (CASSANDRA-2951)
 * prune index scan resultset back to original request for lazy
   resultset expansion case (CASSANDRA-2964)
 * (Hadoop) fail jobs when Cassandra node has failed but TaskTracker
    has not (CASSANDRA-2388)


0.8.2
 * CQL: 
   - include only one row per unique key for IN queries (CASSANDRA-2717)
   - respect client timestamp on full row deletions (CASSANDRA-2912)
 * improve thread-safety in StreamOutSession (CASSANDRA-2792)
 * allow deleting a row and updating indexed columns in it in the
   same mutation (CASSANDRA-2773)
 * Expose number of threads blocked on submitting memtable to flush
   in JMX (CASSANDRA-2817)
 * add ability to return "endpoints" to nodetool (CASSANDRA-2776)
 * Add support for multiple (comma-delimited) coordinator addresses
   to ColumnFamilyInputFormat (CASSANDRA-2807)
 * fix potential NPE while scheduling read repair for range slice
   (CASSANDRA-2823)
 * Fix race in SystemTable.getCurrentLocalNodeId (CASSANDRA-2824)
 * Correctly set default for replicate_on_write (CASSANDRA-2835)
 * improve nodetool compactionstats formatting (CASSANDRA-2844)
 * fix index-building status display (CASSANDRA-2853)
 * fix CLI perpetuating obsolete KsDef.replication_factor (CASSANDRA-2846)
 * improve cli treatment of multiline comments (CASSANDRA-2852)
 * handle row tombstones correctly in EchoedRow (CASSANDRA-2786)
 * add MessagingService.get[Recently]DroppedMessages and
   StorageService.getExceptionCount (CASSANDRA-2804)
 * fix possibility of spurious UnavailableException for LOCAL_QUORUM
   reads with dynamic snitch + read repair disabled (CASSANDRA-2870)
 * add ant-optional as dependence for the debian package (CASSANDRA-2164)
 * add option to specify limit for get_slice in the CLI (CASSANDRA-2646)
 * decrease HH page size (CASSANDRA-2832)
 * reset cli keyspace after dropping the current one (CASSANDRA-2763)
 * add KeyRange option to Hadoop inputformat (CASSANDRA-1125)
 * fix protocol versioning (CASSANDRA-2818, 2860)
 * support spaces in path to log4j configuration (CASSANDRA-2383)
 * avoid including inferred types in CF update (CASSANDRA-2809)
 * fix JMX bulkload call (CASSANDRA-2908)
 * fix updating KS with durable_writes=false (CASSANDRA-2907)
 * add simplified facade to SSTableWriter for bulk loading use
   (CASSANDRA-2911)
 * fix re-using index CF sstable names after drop/recreate (CASSANDRA-2872)
 * prepend CF to default index names (CASSANDRA-2903)
 * fix hint replay (CASSANDRA-2928)
 * Properly synchronize repair's merkle tree computation (CASSANDRA-2816)


0.8.1
 * CQL:
   - support for insert, delete in BATCH (CASSANDRA-2537)
   - support for IN to SELECT, UPDATE (CASSANDRA-2553)
   - timestamp support for INSERT, UPDATE, and BATCH (CASSANDRA-2555)
   - TTL support (CASSANDRA-2476)
   - counter support (CASSANDRA-2473)
   - ALTER COLUMNFAMILY (CASSANDRA-1709)
   - DROP INDEX (CASSANDRA-2617)
   - add SCHEMA/TABLE as aliases for KS/CF (CASSANDRA-2743)
   - server handles wait-for-schema-agreement (CASSANDRA-2756)
   - key alias support (CASSANDRA-2480)
 * add support for comparator parameters and a generic ReverseType
   (CASSANDRA-2355)
 * add CompositeType and DynamicCompositeType (CASSANDRA-2231)
 * optimize batches containing multiple updates to the same row
   (CASSANDRA-2583)
 * adjust hinted handoff page size to avoid OOM with large columns 
   (CASSANDRA-2652)
 * mark BRAF buffer invalid post-flush so we don't re-flush partial
   buffers again, especially on CL writes (CASSANDRA-2660)
 * add DROP INDEX support to CLI (CASSANDRA-2616)
 * don't perform HH to client-mode [storageproxy] nodes (CASSANDRA-2668)
 * Improve forceDeserialize/getCompactedRow encapsulation (CASSANDRA-2659)
 * Don't write CounterUpdateColumn to disk in tests (CASSANDRA-2650)
 * Add sstable bulk loading utility (CASSANDRA-1278)
 * avoid replaying hints to dropped columnfamilies (CASSANDRA-2685)
 * add placeholders for missing rows in range query pseudo-RR (CASSANDRA-2680)
 * remove no-op HHOM.renameHints (CASSANDRA-2693)
 * clone super columns to avoid modifying them during flush (CASSANDRA-2675)
 * allow writes to bypass the commitlog for certain keyspaces (CASSANDRA-2683)
 * avoid NPE when bypassing commitlog during memtable flush (CASSANDRA-2781)
 * Added support for making bootstrap retry if nodes flap (CASSANDRA-2644)
 * Added statusthrift to nodetool to report if thrift server is running (CASSANDRA-2722)
 * Fixed rows being cached if they do not exist (CASSANDRA-2723)
 * Support passing tableName and cfName to RowCacheProviders (CASSANDRA-2702)
 * close scrub file handles (CASSANDRA-2669)
 * throttle migration replay (CASSANDRA-2714)
 * optimize column serializer creation (CASSANDRA-2716)
 * Added support for making bootstrap retry if nodes flap (CASSANDRA-2644)
 * Added statusthrift to nodetool to report if thrift server is running
   (CASSANDRA-2722)
 * Fixed rows being cached if they do not exist (CASSANDRA-2723)
 * fix truncate/compaction race (CASSANDRA-2673)
 * workaround large resultsets causing large allocation retention
   by nio sockets (CASSANDRA-2654)
 * fix nodetool ring use with Ec2Snitch (CASSANDRA-2733)
 * fix removing columns and subcolumns that are supressed by a row or
   supercolumn tombstone during replica resolution (CASSANDRA-2590)
 * support sstable2json against snapshot sstables (CASSANDRA-2386)
 * remove active-pull schema requests (CASSANDRA-2715)
 * avoid marking entire list of sstables as actively being compacted
   in multithreaded compaction (CASSANDRA-2765)
 * seek back after deserializing a row to update cache with (CASSANDRA-2752)
 * avoid skipping rows in scrub for counter column family (CASSANDRA-2759)
 * fix ConcurrentModificationException in repair when dealing with 0.7 node
   (CASSANDRA-2767)
 * use threadsafe collections for StreamInSession (CASSANDRA-2766)
 * avoid infinite loop when creating merkle tree (CASSANDRA-2758)
 * avoids unmarking compacting sstable prematurely in cleanup (CASSANDRA-2769)
 * fix NPE when the commit log is bypassed (CASSANDRA-2718)
 * don't throw an exception in SS.isRPCServerRunning (CASSANDRA-2721)
 * make stress.jar executable (CASSANDRA-2744)
 * add daemon mode to java stress (CASSANDRA-2267)
 * expose the DC and rack of a node through JMX and nodetool ring (CASSANDRA-2531)
 * fix cache mbean getSize (CASSANDRA-2781)
 * Add Date, Float, Double, and Boolean types (CASSANDRA-2530)
 * Add startup flag to renew counter node id (CASSANDRA-2788)
 * add jamm agent to cassandra.bat (CASSANDRA-2787)
 * fix repair hanging if a neighbor has nothing to send (CASSANDRA-2797)
 * purge tombstone even if row is in only one sstable (CASSANDRA-2801)
 * Fix wrong purge of deleted cf during compaction (CASSANDRA-2786)
 * fix race that could result in Hadoop writer failing to throw an
   exception encountered after close() (CASSANDRA-2755)
 * fix scan wrongly throwing assertion error (CASSANDRA-2653)
 * Always use even distribution for merkle tree with RandomPartitionner
   (CASSANDRA-2841)
 * fix describeOwnership for OPP (CASSANDRA-2800)
 * ensure that string tokens do not contain commas (CASSANDRA-2762)


0.8.0-final
 * fix CQL grammar warning and cqlsh regression from CASSANDRA-2622
 * add ant generate-cql-html target (CASSANDRA-2526)
 * update CQL consistency levels (CASSANDRA-2566)
 * debian packaging fixes (CASSANDRA-2481, 2647)
 * fix UUIDType, IntegerType for direct buffers (CASSANDRA-2682, 2684)
 * switch to native Thrift for Hadoop map/reduce (CASSANDRA-2667)
 * fix StackOverflowError when building from eclipse (CASSANDRA-2687)
 * only provide replication_factor to strategy_options "help" for
   SimpleStrategy, OldNetworkTopologyStrategy (CASSANDRA-2678, 2713)
 * fix exception adding validators to non-string columns (CASSANDRA-2696)
 * avoid instantiating DatabaseDescriptor in JDBC (CASSANDRA-2694)
 * fix potential stack overflow during compaction (CASSANDRA-2626)
 * clone super columns to avoid modifying them during flush (CASSANDRA-2675)
 * reset underlying iterator in EchoedRow constructor (CASSANDRA-2653)


0.8.0-rc1
 * faster flushes and compaction from fixing excessively pessimistic 
   rebuffering in BRAF (CASSANDRA-2581)
 * fix returning null column values in the python cql driver (CASSANDRA-2593)
 * fix merkle tree splitting exiting early (CASSANDRA-2605)
 * snapshot_before_compaction directory name fix (CASSANDRA-2598)
 * Disable compaction throttling during bootstrap (CASSANDRA-2612) 
 * fix CQL treatment of > and < operators in range slices (CASSANDRA-2592)
 * fix potential double-application of counter updates on commitlog replay
   by moving replay position from header to sstable metadata (CASSANDRA-2419)
 * JDBC CQL driver exposes getColumn for access to timestamp
 * JDBC ResultSetMetadata properties added to AbstractType
 * r/m clustertool (CASSANDRA-2607)
 * add support for presenting row key as a column in CQL result sets 
   (CASSANDRA-2622)
 * Don't allow {LOCAL|EACH}_QUORUM unless strategy is NTS (CASSANDRA-2627)
 * validate keyspace strategy_options during CQL create (CASSANDRA-2624)
 * fix empty Result with secondary index when limit=1 (CASSANDRA-2628)
 * Fix regression where bootstrapping a node with no schema fails
   (CASSANDRA-2625)
 * Allow removing LocationInfo sstables (CASSANDRA-2632)
 * avoid attempting to replay mutations from dropped keyspaces (CASSANDRA-2631)
 * avoid using cached position of a key when GT is requested (CASSANDRA-2633)
 * fix counting bloom filter true positives (CASSANDRA-2637)
 * initialize local ep state prior to gossip startup if needed (CASSANDRA-2638)
 * fix counter increment lost after restart (CASSANDRA-2642)
 * add quote-escaping via backslash to CLI (CASSANDRA-2623)
 * fix pig example script (CASSANDRA-2487)
 * fix dynamic snitch race in adding latencies (CASSANDRA-2618)
 * Start/stop cassandra after more important services such as mdadm in
   debian packaging (CASSANDRA-2481)


0.8.0-beta2
 * fix NPE compacting index CFs (CASSANDRA-2528)
 * Remove checking all column families on startup for compaction candidates 
   (CASSANDRA-2444)
 * validate CQL create keyspace options (CASSANDRA-2525)
 * fix nodetool setcompactionthroughput (CASSANDRA-2550)
 * move	gossip heartbeat back to its own thread (CASSANDRA-2554)
 * validate cql TRUNCATE columnfamily before truncating (CASSANDRA-2570)
 * fix batch_mutate for mixed standard-counter mutations (CASSANDRA-2457)
 * disallow making schema changes to system keyspace (CASSANDRA-2563)
 * fix sending mutation messages multiple times (CASSANDRA-2557)
 * fix incorrect use of NBHM.size in ReadCallback that could cause
   reads to time out even when responses were received (CASSANDRA-2552)
 * trigger read repair correctly for LOCAL_QUORUM reads (CASSANDRA-2556)
 * Allow configuring the number of compaction thread (CASSANDRA-2558)
 * forceUserDefinedCompaction will attempt to compact what it is given
   even if the pessimistic estimate is that there is not enough disk space;
   automatic compactions will only compact 2 or more sstables (CASSANDRA-2575)
 * refuse to apply migrations with older timestamps than the current 
   schema (CASSANDRA-2536)
 * remove unframed Thrift transport option
 * include indexes in snapshots (CASSANDRA-2596)
 * improve ignoring of obsolete mutations in index maintenance (CASSANDRA-2401)
 * recognize attempt to drop just the index while leaving the column
   definition alone (CASSANDRA-2619)
  

0.8.0-beta1
 * remove Avro RPC support (CASSANDRA-926)
 * support for columns that act as incr/decr counters 
   (CASSANDRA-1072, 1937, 1944, 1936, 2101, 2093, 2288, 2105, 2384, 2236, 2342,
   2454)
 * CQL (CASSANDRA-1703, 1704, 1705, 1706, 1707, 1708, 1710, 1711, 1940, 
   2124, 2302, 2277, 2493)
 * avoid double RowMutation serialization on write path (CASSANDRA-1800)
 * make NetworkTopologyStrategy the default (CASSANDRA-1960)
 * configurable internode encryption (CASSANDRA-1567, 2152)
 * human readable column names in sstable2json output (CASSANDRA-1933)
 * change default JMX port to 7199 (CASSANDRA-2027)
 * backwards compatible internal messaging (CASSANDRA-1015)
 * atomic switch of memtables and sstables (CASSANDRA-2284)
 * add pluggable SeedProvider (CASSANDRA-1669)
 * Fix clustertool to not throw exception when calling get_endpoints (CASSANDRA-2437)
 * upgrade to thrift 0.6 (CASSANDRA-2412) 
 * repair works on a token range instead of full ring (CASSANDRA-2324)
 * purge tombstones from row cache (CASSANDRA-2305)
 * push replication_factor into strategy_options (CASSANDRA-1263)
 * give snapshots the same name on each node (CASSANDRA-1791)
 * remove "nodetool loadbalance" (CASSANDRA-2448)
 * multithreaded compaction (CASSANDRA-2191)
 * compaction throttling (CASSANDRA-2156)
 * add key type information and alias (CASSANDRA-2311, 2396)
 * cli no longer divides read_repair_chance by 100 (CASSANDRA-2458)
 * made CompactionInfo.getTaskType return an enum (CASSANDRA-2482)
 * add a server-wide cap on measured memtable memory usage and aggressively
   flush to keep under that threshold (CASSANDRA-2006)
 * add unified UUIDType (CASSANDRA-2233)
 * add off-heap row cache support (CASSANDRA-1969)


0.7.5
 * improvements/fixes to PIG driver (CASSANDRA-1618, CASSANDRA-2387,
   CASSANDRA-2465, CASSANDRA-2484)
 * validate index names (CASSANDRA-1761)
 * reduce contention on Table.flusherLock (CASSANDRA-1954)
 * try harder to detect failures during streaming, cleaning up temporary
   files more reliably (CASSANDRA-2088)
 * shut down server for OOM on a Thrift thread (CASSANDRA-2269)
 * fix tombstone handling in repair and sstable2json (CASSANDRA-2279)
 * preserve version when streaming data from old sstables (CASSANDRA-2283)
 * don't start repair if a neighboring node is marked as dead (CASSANDRA-2290)
 * purge tombstones from row cache (CASSANDRA-2305)
 * Avoid seeking when sstable2json exports the entire file (CASSANDRA-2318)
 * clear Built flag in system table when dropping an index (CASSANDRA-2320)
 * don't allow arbitrary argument for stress.java (CASSANDRA-2323)
 * validate values for index predicates in get_indexed_slice (CASSANDRA-2328)
 * queue secondary indexes for flush before the parent (CASSANDRA-2330)
 * allow job configuration to set the CL used in Hadoop jobs (CASSANDRA-2331)
 * add memtable_flush_queue_size defaulting to 4 (CASSANDRA-2333)
 * Allow overriding of initial_token, storage_port and rpc_port from system
   properties (CASSANDRA-2343)
 * fix comparator used for non-indexed secondary expressions in index scan
   (CASSANDRA-2347)
 * ensure size calculation and write phase of large-row compaction use
   the same threshold for TTL expiration (CASSANDRA-2349)
 * fix race when iterating CFs during add/drop (CASSANDRA-2350)
 * add ConsistencyLevel command to CLI (CASSANDRA-2354)
 * allow negative numbers in the cli (CASSANDRA-2358)
 * hard code serialVersionUID for tokens class (CASSANDRA-2361)
 * fix potential infinite loop in ByteBufferUtil.inputStream (CASSANDRA-2365)
 * fix encoding bugs in HintedHandoffManager, SystemTable when default
   charset is not UTF8 (CASSANDRA-2367)
 * avoids having removed node reappearing in Gossip (CASSANDRA-2371)
 * fix incorrect truncation of long to int when reading columns via block
   index (CASSANDRA-2376)
 * fix NPE during stream session (CASSANDRA-2377)
 * fix race condition that could leave orphaned data files when dropping CF or
   KS (CASSANDRA-2381)
 * fsync statistics component on write (CASSANDRA-2382)
 * fix duplicate results from CFS.scan (CASSANDRA-2406)
 * add IntegerType to CLI help (CASSANDRA-2414)
 * avoid caching token-only decoratedkeys (CASSANDRA-2416)
 * convert mmap assertion to if/throw so scrub can catch it (CASSANDRA-2417)
 * don't overwrite gc log (CASSANDR-2418)
 * invalidate row cache for streamed row to avoid inconsitencies
   (CASSANDRA-2420)
 * avoid copies in range/index scans (CASSANDRA-2425)
 * make sure we don't wipe data during cleanup if the node has not join
   the ring (CASSANDRA-2428)
 * Try harder to close files after compaction (CASSANDRA-2431)
 * re-set bootstrapped flag after move finishes (CASSANDRA-2435)
 * display validation_class in CLI 'describe keyspace' (CASSANDRA-2442)
 * make cleanup compactions cleanup the row cache (CASSANDRA-2451)
 * add column fields validation to scrub (CASSANDRA-2460)
 * use 64KB flush buffer instead of in_memory_compaction_limit (CASSANDRA-2463)
 * fix backslash substitutions in CLI (CASSANDRA-2492)
 * disable cache saving for system CFS (CASSANDRA-2502)
 * fixes for verifying destination availability under hinted conditions
   so UE can be thrown intead of timing out (CASSANDRA-2514)
 * fix update of validation class in column metadata (CASSANDRA-2512)
 * support LOCAL_QUORUM, EACH_QUORUM CLs outside of NTS (CASSANDRA-2516)
 * preserve version when streaming data from old sstables (CASSANDRA-2283)
 * fix backslash substitutions in CLI (CASSANDRA-2492)
 * count a row deletion as one operation towards memtable threshold 
   (CASSANDRA-2519)
 * support LOCAL_QUORUM, EACH_QUORUM CLs outside of NTS (CASSANDRA-2516)


0.7.4
 * add nodetool join command (CASSANDRA-2160)
 * fix secondary indexes on pre-existing or streamed data (CASSANDRA-2244)
 * initialize endpoint in gossiper earlier (CASSANDRA-2228)
 * add ability to write to Cassandra from Pig (CASSANDRA-1828)
 * add rpc_[min|max]_threads (CASSANDRA-2176)
 * add CL.TWO, CL.THREE (CASSANDRA-2013)
 * avoid exporting an un-requested row in sstable2json, when exporting 
   a key that does not exist (CASSANDRA-2168)
 * add incremental_backups option (CASSANDRA-1872)
 * add configurable row limit to Pig loadfunc (CASSANDRA-2276)
 * validate column values in batches as well as single-Column inserts
   (CASSANDRA-2259)
 * move sample schema from cassandra.yaml to schema-sample.txt,
   a cli scripts (CASSANDRA-2007)
 * avoid writing empty rows when scrubbing tombstoned rows (CASSANDRA-2296)
 * fix assertion error in range and index scans for CL < ALL
   (CASSANDRA-2282)
 * fix commitlog replay when flush position refers to data that didn't
   get synced before server died (CASSANDRA-2285)
 * fix fd leak in sstable2json with non-mmap'd i/o (CASSANDRA-2304)
 * reduce memory use during streaming of multiple sstables (CASSANDRA-2301)
 * purge tombstoned rows from cache after GCGraceSeconds (CASSANDRA-2305)
 * allow zero replicas in a NTS datacenter (CASSANDRA-1924)
 * make range queries respect snitch for local replicas (CASSANDRA-2286)
 * fix HH delivery when column index is larger than 2GB (CASSANDRA-2297)
 * make 2ary indexes use parent CF flush thresholds during initial build
   (CASSANDRA-2294)
 * update memtable_throughput to be a long (CASSANDRA-2158)


0.7.3
 * Keep endpoint state until aVeryLongTime (CASSANDRA-2115)
 * lower-latency read repair (CASSANDRA-2069)
 * add hinted_handoff_throttle_delay_in_ms option (CASSANDRA-2161)
 * fixes for cache save/load (CASSANDRA-2172, -2174)
 * Handle whole-row deletions in CFOutputFormat (CASSANDRA-2014)
 * Make memtable_flush_writers flush in parallel (CASSANDRA-2178)
 * Add compaction_preheat_key_cache option (CASSANDRA-2175)
 * refactor stress.py to have only one copy of the format string 
   used for creating row keys (CASSANDRA-2108)
 * validate index names for \w+ (CASSANDRA-2196)
 * Fix Cassandra cli to respect timeout if schema does not settle 
   (CASSANDRA-2187)
 * fix for compaction and cleanup writing old-format data into new-version 
   sstable (CASSANDRA-2211, -2216)
 * add nodetool scrub (CASSANDRA-2217, -2240)
 * fix sstable2json large-row pagination (CASSANDRA-2188)
 * fix EOFing on requests for the last bytes in a file (CASSANDRA-2213)
 * fix BufferedRandomAccessFile bugs (CASSANDRA-2218, -2241)
 * check for memtable flush_after_mins exceeded every 10s (CASSANDRA-2183)
 * fix cache saving on Windows (CASSANDRA-2207)
 * add validateSchemaAgreement call + synchronization to schema
   modification operations (CASSANDRA-2222)
 * fix for reversed slice queries on large rows (CASSANDRA-2212)
 * fat clients were writing local data (CASSANDRA-2223)
 * set DEFAULT_MEMTABLE_LIFETIME_IN_MINS to 24h
 * improve detection and cleanup of partially-written sstables 
   (CASSANDRA-2206)
 * fix supercolumn de/serialization when subcolumn comparator is different
   from supercolumn's (CASSANDRA-2104)
 * fix starting up on Windows when CASSANDRA_HOME contains whitespace
   (CASSANDRA-2237)
 * add [get|set][row|key]cacheSavePeriod to JMX (CASSANDRA-2100)
 * fix Hadoop ColumnFamilyOutputFormat dropping of mutations
   when batch fills up (CASSANDRA-2255)
 * move file deletions off of scheduledtasks executor (CASSANDRA-2253)


0.7.2
 * copy DecoratedKey.key when inserting into caches to avoid retaining
   a reference to the underlying buffer (CASSANDRA-2102)
 * format subcolumn names with subcomparator (CASSANDRA-2136)
 * fix column bloom filter deserialization (CASSANDRA-2165)


0.7.1
 * refactor MessageDigest creation code. (CASSANDRA-2107)
 * buffer network stack to avoid inefficient small TCP messages while avoiding
   the nagle/delayed ack problem (CASSANDRA-1896)
 * check log4j configuration for changes every 10s (CASSANDRA-1525, 1907)
 * more-efficient cross-DC replication (CASSANDRA-1530, -2051, -2138)
 * avoid polluting page cache with commitlog or sstable writes
   and seq scan operations (CASSANDRA-1470)
 * add RMI authentication options to nodetool (CASSANDRA-1921)
 * make snitches configurable at runtime (CASSANDRA-1374)
 * retry hadoop split requests on connection failure (CASSANDRA-1927)
 * implement describeOwnership for BOP, COPP (CASSANDRA-1928)
 * make read repair behave as expected for ConsistencyLevel > ONE
   (CASSANDRA-982, 2038)
 * distributed test harness (CASSANDRA-1859, 1964)
 * reduce flush lock contention (CASSANDRA-1930)
 * optimize supercolumn deserialization (CASSANDRA-1891)
 * fix CFMetaData.apply to only compare objects of the same class 
   (CASSANDRA-1962)
 * allow specifying specific SSTables to compact from JMX (CASSANDRA-1963)
 * fix race condition in MessagingService.targets (CASSANDRA-1959, 2094, 2081)
 * refuse to open sstables from a future version (CASSANDRA-1935)
 * zero-copy reads (CASSANDRA-1714)
 * fix copy bounds for word Text in wordcount demo (CASSANDRA-1993)
 * fixes for contrib/javautils (CASSANDRA-1979)
 * check more frequently for memtable expiration (CASSANDRA-2000)
 * fix writing SSTable column count statistics (CASSANDRA-1976)
 * fix streaming of multiple CFs during bootstrap (CASSANDRA-1992)
 * explicitly set JVM GC new generation size with -Xmn (CASSANDRA-1968)
 * add short options for CLI flags (CASSANDRA-1565)
 * make keyspace argument to "describe keyspace" in CLI optional
   when authenticated to keyspace already (CASSANDRA-2029)
 * added option to specify -Dcassandra.join_ring=false on startup
   to allow "warm spare" nodes or performing JMX maintenance before
   joining the ring (CASSANDRA-526)
 * log migrations at INFO (CASSANDRA-2028)
 * add CLI verbose option in file mode (CASSANDRA-2030)
 * add single-line "--" comments to CLI (CASSANDRA-2032)
 * message serialization tests (CASSANDRA-1923)
 * switch from ivy to maven-ant-tasks (CASSANDRA-2017)
 * CLI attempts to block for new schema to propagate (CASSANDRA-2044)
 * fix potential overflow in nodetool cfstats (CASSANDRA-2057)
 * add JVM shutdownhook to sync commitlog (CASSANDRA-1919)
 * allow nodes to be up without being part of  normal traffic (CASSANDRA-1951)
 * fix CLI "show keyspaces" with null options on NTS (CASSANDRA-2049)
 * fix possible ByteBuffer race conditions (CASSANDRA-2066)
 * reduce garbage generated by MessagingService to prevent load spikes
   (CASSANDRA-2058)
 * fix math in RandomPartitioner.describeOwnership (CASSANDRA-2071)
 * fix deletion of sstable non-data components (CASSANDRA-2059)
 * avoid blocking gossip while deleting handoff hints (CASSANDRA-2073)
 * ignore messages from newer versions, keep track of nodes in gossip 
   regardless of version (CASSANDRA-1970)
 * cache writing moved to CompactionManager to reduce i/o contention and
   updated to use non-cache-polluting writes (CASSANDRA-2053)
 * page through large rows when exporting to JSON (CASSANDRA-2041)
 * add flush_largest_memtables_at and reduce_cache_sizes_at options
   (CASSANDRA-2142)
 * add cli 'describe cluster' command (CASSANDRA-2127)
 * add cli support for setting username/password at 'connect' command 
   (CASSANDRA-2111)
 * add -D option to Stress.java to allow reading hosts from a file 
   (CASSANDRA-2149)
 * bound hints CF throughput between 32M and 256M (CASSANDRA-2148)
 * continue starting when invalid saved cache entries are encountered
   (CASSANDRA-2076)
 * add max_hint_window_in_ms option (CASSANDRA-1459)


0.7.0-final
 * fix offsets to ByteBuffer.get (CASSANDRA-1939)


0.7.0-rc4
 * fix cli crash after backgrounding (CASSANDRA-1875)
 * count timeouts in storageproxy latencies, and include latency 
   histograms in StorageProxyMBean (CASSANDRA-1893)
 * fix CLI get recognition of supercolumns (CASSANDRA-1899)
 * enable keepalive on intra-cluster sockets (CASSANDRA-1766)
 * count timeouts towards dynamicsnitch latencies (CASSANDRA-1905)
 * Expose index-building status in JMX + cli schema description
   (CASSANDRA-1871)
 * allow [LOCAL|EACH]_QUORUM to be used with non-NetworkTopology 
   replication Strategies
 * increased amount of index locks for faster commitlog replay
 * collect secondary index tombstones immediately (CASSANDRA-1914)
 * revert commitlog changes from #1780 (CASSANDRA-1917)
 * change RandomPartitioner min token to -1 to avoid collision w/
   tokens on actual nodes (CASSANDRA-1901)
 * examine the right nibble when validating TimeUUID (CASSANDRA-1910)
 * include secondary indexes in cleanup (CASSANDRA-1916)
 * CFS.scrubDataDirectories should also cleanup invalid secondary indexes
   (CASSANDRA-1904)
 * ability to disable/enable gossip on nodes to force them down
   (CASSANDRA-1108)


0.7.0-rc3
 * expose getNaturalEndpoints in StorageServiceMBean taking byte[]
   key; RMI cannot serialize ByteBuffer (CASSANDRA-1833)
 * infer org.apache.cassandra.locator for replication strategy classes
   when not otherwise specified
 * validation that generates less garbage (CASSANDRA-1814)
 * add TTL support to CLI (CASSANDRA-1838)
 * cli defaults to bytestype for subcomparator when creating
   column families (CASSANDRA-1835)
 * unregister index MBeans when index is dropped (CASSANDRA-1843)
 * make ByteBufferUtil.clone thread-safe (CASSANDRA-1847)
 * change exception for read requests during bootstrap from 
   InvalidRequest to Unavailable (CASSANDRA-1862)
 * respect row-level tombstones post-flush in range scans
   (CASSANDRA-1837)
 * ReadResponseResolver check digests against each other (CASSANDRA-1830)
 * return InvalidRequest when remove of subcolumn without supercolumn
   is requested (CASSANDRA-1866)
 * flush before repair (CASSANDRA-1748)
 * SSTableExport validates key order (CASSANDRA-1884)
 * large row support for SSTableExport (CASSANDRA-1867)
 * Re-cache hot keys post-compaction without hitting disk (CASSANDRA-1878)
 * manage read repair in coordinator instead of data source, to
   provide latency information to dynamic snitch (CASSANDRA-1873)


0.7.0-rc2
 * fix live-column-count of slice ranges including tombstoned supercolumn 
   with live subcolumn (CASSANDRA-1591)
 * rename o.a.c.internal.AntientropyStage -> AntiEntropyStage,
   o.a.c.request.Request_responseStage -> RequestResponseStage,
   o.a.c.internal.Internal_responseStage -> InternalResponseStage
 * add AbstractType.fromString (CASSANDRA-1767)
 * require index_type to be present when specifying index_name
   on ColumnDef (CASSANDRA-1759)
 * fix add/remove index bugs in CFMetadata (CASSANDRA-1768)
 * rebuild Strategy during system_update_keyspace (CASSANDRA-1762)
 * cli updates prompt to ... in continuation lines (CASSANDRA-1770)
 * support multiple Mutations per key in hadoop ColumnFamilyOutputFormat
   (CASSANDRA-1774)
 * improvements to Debian init script (CASSANDRA-1772)
 * use local classloader to check for version.properties (CASSANDRA-1778)
 * Validate that column names in column_metadata are valid for the
   defined comparator, and decode properly in cli (CASSANDRA-1773)
 * use cross-platform newlines in cli (CASSANDRA-1786)
 * add ExpiringColumn support to sstable import/export (CASSANDRA-1754)
 * add flush for each append to periodic commitlog mode; added
   periodic_without_flush option to disable this (CASSANDRA-1780)
 * close file handle used for post-flush truncate (CASSANDRA-1790)
 * various code cleanup (CASSANDRA-1793, -1794, -1795)
 * fix range queries against wrapped range (CASSANDRA-1781)
 * fix consistencylevel calculations for NetworkTopologyStrategy
   (CASSANDRA-1804)
 * cli support index type enum names (CASSANDRA-1810)
 * improved validation of column_metadata (CASSANDRA-1813)
 * reads at ConsistencyLevel > 1 throw UnavailableException
   immediately if insufficient live nodes exist (CASSANDRA-1803)
 * copy bytebuffers for local writes to avoid retaining the entire
   Thrift frame (CASSANDRA-1801)
 * fix NPE adding index to column w/o prior metadata (CASSANDRA-1764)
 * reduce fat client timeout (CASSANDRA-1730)
 * fix botched merge of CASSANDRA-1316


0.7.0-rc1
 * fix compaction and flush races with schema updates (CASSANDRA-1715)
 * add clustertool, config-converter, sstablekeys, and schematool 
   Windows .bat files (CASSANDRA-1723)
 * reject range queries received during bootstrap (CASSANDRA-1739)
 * fix wrapping-range queries on non-minimum token (CASSANDRA-1700)
 * add nodetool cfhistogram (CASSANDRA-1698)
 * limit repaired ranges to what the nodes have in common (CASSANDRA-1674)
 * index scan treats missing columns as not matching secondary
   expressions (CASSANDRA-1745)
 * Fix misuse of DataOutputBuffer.getData in AntiEntropyService
   (CASSANDRA-1729)
 * detect and warn when obsolete version of JNA is present (CASSANDRA-1760)
 * reduce fat client timeout (CASSANDRA-1730)
 * cleanup smallest CFs first to increase free temp space for larger ones
   (CASSANDRA-1811)
 * Update windows .bat files to work outside of main Cassandra
   directory (CASSANDRA-1713)
 * fix read repair regression from 0.6.7 (CASSANDRA-1727)
 * more-efficient read repair (CASSANDRA-1719)
 * fix hinted handoff replay (CASSANDRA-1656)
 * log type of dropped messages (CASSANDRA-1677)
 * upgrade to SLF4J 1.6.1
 * fix ByteBuffer bug in ExpiringColumn.updateDigest (CASSANDRA-1679)
 * fix IntegerType.getString (CASSANDRA-1681)
 * make -Djava.net.preferIPv4Stack=true the default (CASSANDRA-628)
 * add INTERNAL_RESPONSE verb to differentiate from responses related
   to client requests (CASSANDRA-1685)
 * log tpstats when dropping messages (CASSANDRA-1660)
 * include unreachable nodes in describeSchemaVersions (CASSANDRA-1678)
 * Avoid dropping messages off the client request path (CASSANDRA-1676)
 * fix jna errno reporting (CASSANDRA-1694)
 * add friendlier error for UnknownHostException on startup (CASSANDRA-1697)
 * include jna dependency in RPM package (CASSANDRA-1690)
 * add --skip-keys option to stress.py (CASSANDRA-1696)
 * improve cli handling of non-string keys and column names 
   (CASSANDRA-1701, -1693)
 * r/m extra subcomparator line in cli keyspaces output (CASSANDRA-1712)
 * add read repair chance to cli "show keyspaces"
 * upgrade to ConcurrentLinkedHashMap 1.1 (CASSANDRA-975)
 * fix index scan routing (CASSANDRA-1722)
 * fix tombstoning of supercolumns in range queries (CASSANDRA-1734)
 * clear endpoint cache after updating keyspace metadata (CASSANDRA-1741)
 * fix wrapping-range queries on non-minimum token (CASSANDRA-1700)
 * truncate includes secondary indexes (CASSANDRA-1747)
 * retain reference to PendingFile sstables (CASSANDRA-1749)
 * fix sstableimport regression (CASSANDRA-1753)
 * fix for bootstrap when no non-system tables are defined (CASSANDRA-1732)
 * handle replica unavailability in index scan (CASSANDRA-1755)
 * fix service initialization order deadlock (CASSANDRA-1756)
 * multi-line cli commands (CASSANDRA-1742)
 * fix race between snapshot and compaction (CASSANDRA-1736)
 * add listEndpointsPendingHints, deleteHintsForEndpoint JMX methods 
   (CASSANDRA-1551)


0.7.0-beta3
 * add strategy options to describe_keyspace output (CASSANDRA-1560)
 * log warning when using randomly generated token (CASSANDRA-1552)
 * re-organize JMX into .db, .net, .internal, .request (CASSANDRA-1217)
 * allow nodes to change IPs between restarts (CASSANDRA-1518)
 * remember ring state between restarts by default (CASSANDRA-1518)
 * flush index built flag so we can read it before log replay (CASSANDRA-1541)
 * lock row cache updates to prevent race condition (CASSANDRA-1293)
 * remove assertion causing rare (and harmless) error messages in
   commitlog (CASSANDRA-1330)
 * fix moving nodes with no keyspaces defined (CASSANDRA-1574)
 * fix unbootstrap when no data is present in a transfer range (CASSANDRA-1573)
 * take advantage of AVRO-495 to simplify our avro IDL (CASSANDRA-1436)
 * extend authorization hierarchy to column family (CASSANDRA-1554)
 * deletion support in secondary indexes (CASSANDRA-1571)
 * meaningful error message for invalid replication strategy class 
   (CASSANDRA-1566)
 * allow keyspace creation with RF > N (CASSANDRA-1428)
 * improve cli error handling (CASSANDRA-1580)
 * add cache save/load ability (CASSANDRA-1417, 1606, 1647)
 * add StorageService.getDrainProgress (CASSANDRA-1588)
 * Disallow bootstrap to an in-use token (CASSANDRA-1561)
 * Allow dynamic secondary index creation and destruction (CASSANDRA-1532)
 * log auto-guessed memtable thresholds (CASSANDRA-1595)
 * add ColumnDef support to cli (CASSANDRA-1583)
 * reduce index sample time by 75% (CASSANDRA-1572)
 * add cli support for column, strategy metadata (CASSANDRA-1578, 1612)
 * add cli support for schema modification (CASSANDRA-1584)
 * delete temp files on failed compactions (CASSANDRA-1596)
 * avoid blocking for dead nodes during removetoken (CASSANDRA-1605)
 * remove ConsistencyLevel.ZERO (CASSANDRA-1607)
 * expose in-progress compaction type in jmx (CASSANDRA-1586)
 * removed IClock & related classes from internals (CASSANDRA-1502)
 * fix removing tokens from SystemTable on decommission and removetoken
   (CASSANDRA-1609)
 * include CF metadata in cli 'show keyspaces' (CASSANDRA-1613)
 * switch from Properties to HashMap in PropertyFileSnitch to
   avoid synchronization bottleneck (CASSANDRA-1481)
 * PropertyFileSnitch configuration file renamed to 
   cassandra-topology.properties
 * add cli support for get_range_slices (CASSANDRA-1088, CASSANDRA-1619)
 * Make memtable flush thresholds per-CF instead of global 
   (CASSANDRA-1007, 1637)
 * add cli support for binary data without CfDef hints (CASSANDRA-1603)
 * fix building SSTable statistics post-stream (CASSANDRA-1620)
 * fix potential infinite loop in 2ary index queries (CASSANDRA-1623)
 * allow creating NTS keyspaces with no replicas configured (CASSANDRA-1626)
 * add jmx histogram of sstables accessed per read (CASSANDRA-1624)
 * remove system_rename_column_family and system_rename_keyspace from the
   client API until races can be fixed (CASSANDRA-1630, CASSANDRA-1585)
 * add cli sanity tests (CASSANDRA-1582)
 * update GC settings in cassandra.bat (CASSANDRA-1636)
 * cli support for index queries (CASSANDRA-1635)
 * cli support for updating schema memtable settings (CASSANDRA-1634)
 * cli --file option (CASSANDRA-1616)
 * reduce automatically chosen memtable sizes by 50% (CASSANDRA-1641)
 * move endpoint cache from snitch to strategy (CASSANDRA-1643)
 * fix commitlog recovery deleting the newly-created segment as well as
   the old ones (CASSANDRA-1644)
 * upgrade to Thrift 0.5 (CASSANDRA-1367)
 * renamed CL.DCQUORUM to LOCAL_QUORUM and DCQUORUMSYNC to EACH_QUORUM
 * cli truncate support (CASSANDRA-1653)
 * update GC settings in cassandra.bat (CASSANDRA-1636)
 * avoid logging when a node's ip/token is gossipped back to it (CASSANDRA-1666)


0.7-beta2
 * always use UTF-8 for hint keys (CASSANDRA-1439)
 * remove cassandra.yaml dependency from Hadoop and Pig (CASSADRA-1322)
 * expose CfDef metadata in describe_keyspaces (CASSANDRA-1363)
 * restore use of mmap_index_only option (CASSANDRA-1241)
 * dropping a keyspace with no column families generated an error 
   (CASSANDRA-1378)
 * rename RackAwareStrategy to OldNetworkTopologyStrategy, RackUnawareStrategy 
   to SimpleStrategy, DatacenterShardStrategy to NetworkTopologyStrategy,
   AbstractRackAwareSnitch to AbstractNetworkTopologySnitch (CASSANDRA-1392)
 * merge StorageProxy.mutate, mutateBlocking (CASSANDRA-1396)
 * faster UUIDType, LongType comparisons (CASSANDRA-1386, 1393)
 * fix setting read_repair_chance from CLI addColumnFamily (CASSANDRA-1399)
 * fix updates to indexed columns (CASSANDRA-1373)
 * fix race condition leaving to FileNotFoundException (CASSANDRA-1382)
 * fix sharded lock hash on index write path (CASSANDRA-1402)
 * add support for GT/E, LT/E in subordinate index clauses (CASSANDRA-1401)
 * cfId counter got out of sync when CFs were added (CASSANDRA-1403)
 * less chatty schema updates (CASSANDRA-1389)
 * rename column family mbeans. 'type' will now include either 
   'IndexColumnFamilies' or 'ColumnFamilies' depending on the CFS type.
   (CASSANDRA-1385)
 * disallow invalid keyspace and column family names. This includes name that
   matches a '^\w+' regex. (CASSANDRA-1377)
 * use JNA, if present, to take snapshots (CASSANDRA-1371)
 * truncate hints if starting 0.7 for the first time (CASSANDRA-1414)
 * fix FD leak in single-row slicepredicate queries (CASSANDRA-1416)
 * allow index expressions against columns that are not part of the 
   SlicePredicate (CASSANDRA-1410)
 * config-converter properly handles snitches and framed support 
   (CASSANDRA-1420)
 * remove keyspace argument from multiget_count (CASSANDRA-1422)
 * allow specifying cassandra.yaml location as (local or remote) URL
   (CASSANDRA-1126)
 * fix using DynamicEndpointSnitch with NetworkTopologyStrategy
   (CASSANDRA-1429)
 * Add CfDef.default_validation_class (CASSANDRA-891)
 * fix EstimatedHistogram.max (CASSANDRA-1413)
 * quorum read optimization (CASSANDRA-1622)
 * handle zero-length (or missing) rows during HH paging (CASSANDRA-1432)
 * include secondary indexes during schema migrations (CASSANDRA-1406)
 * fix commitlog header race during schema change (CASSANDRA-1435)
 * fix ColumnFamilyStoreMBeanIterator to use new type name (CASSANDRA-1433)
 * correct filename generated by xml->yaml converter (CASSANDRA-1419)
 * add CMSInitiatingOccupancyFraction=75 and UseCMSInitiatingOccupancyOnly
   to default JVM options
 * decrease jvm heap for cassandra-cli (CASSANDRA-1446)
 * ability to modify keyspaces and column family definitions on a live cluster
   (CASSANDRA-1285)
 * support for Hadoop Streaming [non-jvm map/reduce via stdin/out]
   (CASSANDRA-1368)
 * Move persistent sstable stats from the system table to an sstable component
   (CASSANDRA-1430)
 * remove failed bootstrap attempt from pending ranges when gossip times
   it out after 1h (CASSANDRA-1463)
 * eager-create tcp connections to other cluster members (CASSANDRA-1465)
 * enumerate stages and derive stage from message type instead of 
   transmitting separately (CASSANDRA-1465)
 * apply reversed flag during collation from different data sources
   (CASSANDRA-1450)
 * make failure to remove commitlog segment non-fatal (CASSANDRA-1348)
 * correct ordering of drain operations so CL.recover is no longer 
   necessary (CASSANDRA-1408)
 * removed keyspace from describe_splits method (CASSANDRA-1425)
 * rename check_schema_agreement to describe_schema_versions
   (CASSANDRA-1478)
 * fix QUORUM calculation for RF > 3 (CASSANDRA-1487)
 * remove tombstones during non-major compactions when bloom filter
   verifies that row does not exist in other sstables (CASSANDRA-1074)
 * nodes that coordinated a loadbalance in the past could not be seen by
   newly added nodes (CASSANDRA-1467)
 * exposed endpoint states (gossip details) via jmx (CASSANDRA-1467)
 * ensure that compacted sstables are not included when new readers are
   instantiated (CASSANDRA-1477)
 * by default, calculate heap size and memtable thresholds at runtime (CASSANDRA-1469)
 * fix races dealing with adding/dropping keyspaces and column families in
   rapid succession (CASSANDRA-1477)
 * clean up of Streaming system (CASSANDRA-1503, 1504, 1506)
 * add options to configure Thrift socket keepalive and buffer sizes (CASSANDRA-1426)
 * make contrib CassandraServiceDataCleaner recursive (CASSANDRA-1509)
 * min, max compaction threshold are configurable and persistent 
   per-ColumnFamily (CASSANDRA-1468)
 * fix replaying the last mutation in a commitlog unnecessarily 
   (CASSANDRA-1512)
 * invoke getDefaultUncaughtExceptionHandler from DTPE with the original
   exception rather than the ExecutionException wrapper (CASSANDRA-1226)
 * remove Clock from the Thrift (and Avro) API (CASSANDRA-1501)
 * Close intra-node sockets when connection is broken (CASSANDRA-1528)
 * RPM packaging spec file (CASSANDRA-786)
 * weighted request scheduler (CASSANDRA-1485)
 * treat expired columns as deleted (CASSANDRA-1539)
 * make IndexInterval configurable (CASSANDRA-1488)
 * add describe_snitch to Thrift API (CASSANDRA-1490)
 * MD5 authenticator compares plain text submitted password with MD5'd
   saved property, instead of vice versa (CASSANDRA-1447)
 * JMX MessagingService pending and completed counts (CASSANDRA-1533)
 * fix race condition processing repair responses (CASSANDRA-1511)
 * make repair blocking (CASSANDRA-1511)
 * create EndpointSnitchInfo and MBean to expose rack and DC (CASSANDRA-1491)
 * added option to contrib/word_count to output results back to Cassandra
   (CASSANDRA-1342)
 * rewrite Hadoop ColumnFamilyRecordWriter to pool connections, retry to
   multiple Cassandra nodes, and smooth impact on the Cassandra cluster
   by using smaller batch sizes (CASSANDRA-1434)
 * fix setting gc_grace_seconds via CLI (CASSANDRA-1549)
 * support TTL'd index values (CASSANDRA-1536)
 * make removetoken work like decommission (CASSANDRA-1216)
 * make cli comparator-aware and improve quote rules (CASSANDRA-1523,-1524)
 * make nodetool compact and cleanup blocking (CASSANDRA-1449)
 * add memtable, cache information to GCInspector logs (CASSANDRA-1558)
 * enable/disable HintedHandoff via JMX (CASSANDRA-1550)
 * Ignore stray files in the commit log directory (CASSANDRA-1547)
 * Disallow bootstrap to an in-use token (CASSANDRA-1561)


0.7-beta1
 * sstable versioning (CASSANDRA-389)
 * switched to slf4j logging (CASSANDRA-625)
 * add (optional) expiration time for column (CASSANDRA-699)
 * access levels for authentication/authorization (CASSANDRA-900)
 * add ReadRepairChance to CF definition (CASSANDRA-930)
 * fix heisenbug in system tests, especially common on OS X (CASSANDRA-944)
 * convert to byte[] keys internally and all public APIs (CASSANDRA-767)
 * ability to alter schema definitions on a live cluster (CASSANDRA-44)
 * renamed configuration file to cassandra.xml, and log4j.properties to
   log4j-server.properties, which must now be loaded from
   the classpath (which is how our scripts in bin/ have always done it)
   (CASSANDRA-971)
 * change get_count to require a SlicePredicate. create multi_get_count
   (CASSANDRA-744)
 * re-organized endpointsnitch implementations and added SimpleSnitch
   (CASSANDRA-994)
 * Added preload_row_cache option (CASSANDRA-946)
 * add CRC to commitlog header (CASSANDRA-999)
 * removed deprecated batch_insert and get_range_slice methods (CASSANDRA-1065)
 * add truncate thrift method (CASSANDRA-531)
 * http mini-interface using mx4j (CASSANDRA-1068)
 * optimize away copy of sliced row on memtable read path (CASSANDRA-1046)
 * replace constant-size 2GB mmaped segments and special casing for index 
   entries spanning segment boundaries, with SegmentedFile that computes 
   segments that always contain entire entries/rows (CASSANDRA-1117)
 * avoid reading large rows into memory during compaction (CASSANDRA-16)
 * added hadoop OutputFormat (CASSANDRA-1101)
 * efficient Streaming (no more anticompaction) (CASSANDRA-579)
 * split commitlog header into separate file and add size checksum to
   mutations (CASSANDRA-1179)
 * avoid allocating a new byte[] for each mutation on replay (CASSANDRA-1219)
 * revise HH schema to be per-endpoint (CASSANDRA-1142)
 * add joining/leaving status to nodetool ring (CASSANDRA-1115)
 * allow multiple repair sessions per node (CASSANDRA-1190)
 * optimize away MessagingService for local range queries (CASSANDRA-1261)
 * make framed transport the default so malformed requests can't OOM the 
   server (CASSANDRA-475)
 * significantly faster reads from row cache (CASSANDRA-1267)
 * take advantage of row cache during range queries (CASSANDRA-1302)
 * make GCGraceSeconds a per-ColumnFamily value (CASSANDRA-1276)
 * keep persistent row size and column count statistics (CASSANDRA-1155)
 * add IntegerType (CASSANDRA-1282)
 * page within a single row during hinted handoff (CASSANDRA-1327)
 * push DatacenterShardStrategy configuration into keyspace definition,
   eliminating datacenter.properties. (CASSANDRA-1066)
 * optimize forward slices starting with '' and single-index-block name 
   queries by skipping the column index (CASSANDRA-1338)
 * streaming refactor (CASSANDRA-1189)
 * faster comparison for UUID types (CASSANDRA-1043)
 * secondary index support (CASSANDRA-749 and subtasks)
 * make compaction buckets deterministic (CASSANDRA-1265)


0.6.6
 * Allow using DynamicEndpointSnitch with RackAwareStrategy (CASSANDRA-1429)
 * remove the remaining vestiges of the unfinished DatacenterShardStrategy 
   (replaced by NetworkTopologyStrategy in 0.7)
   

0.6.5
 * fix key ordering in range query results with RandomPartitioner
   and ConsistencyLevel > ONE (CASSANDRA-1145)
 * fix for range query starting with the wrong token range (CASSANDRA-1042)
 * page within a single row during hinted handoff (CASSANDRA-1327)
 * fix compilation on non-sun JDKs (CASSANDRA-1061)
 * remove String.trim() call on row keys in batch mutations (CASSANDRA-1235)
 * Log summary of dropped messages instead of spamming log (CASSANDRA-1284)
 * add dynamic endpoint snitch (CASSANDRA-981)
 * fix streaming for keyspaces with hyphens in their name (CASSANDRA-1377)
 * fix errors in hard-coded bloom filter optKPerBucket by computing it
   algorithmically (CASSANDRA-1220
 * remove message deserialization stage, and uncap read/write stages
   so slow reads/writes don't block gossip processing (CASSANDRA-1358)
 * add jmx port configuration to Debian package (CASSANDRA-1202)
 * use mlockall via JNA, if present, to prevent Linux from swapping
   out parts of the JVM (CASSANDRA-1214)


0.6.4
 * avoid queuing multiple hint deliveries for the same endpoint
   (CASSANDRA-1229)
 * better performance for and stricter checking of UTF8 column names
   (CASSANDRA-1232)
 * extend option to lower compaction priority to hinted handoff
   as well (CASSANDRA-1260)
 * log errors in gossip instead of re-throwing (CASSANDRA-1289)
 * avoid aborting commitlog replay prematurely if a flushed-but-
   not-removed commitlog segment is encountered (CASSANDRA-1297)
 * fix duplicate rows being read during mapreduce (CASSANDRA-1142)
 * failure detection wasn't closing command sockets (CASSANDRA-1221)
 * cassandra-cli.bat works on windows (CASSANDRA-1236)
 * pre-emptively drop requests that cannot be processed within RPCTimeout
   (CASSANDRA-685)
 * add ack to Binary write verb and update CassandraBulkLoader
   to wait for acks for each row (CASSANDRA-1093)
 * added describe_partitioner Thrift method (CASSANDRA-1047)
 * Hadoop jobs no longer require the Cassandra storage-conf.xml
   (CASSANDRA-1280, CASSANDRA-1047)
 * log thread pool stats when GC is excessive (CASSANDRA-1275)
 * remove gossip message size limit (CASSANDRA-1138)
 * parallelize local and remote reads during multiget, and respect snitch 
   when determining whether to do local read for CL.ONE (CASSANDRA-1317)
 * fix read repair to use requested consistency level on digest mismatch,
   rather than assuming QUORUM (CASSANDRA-1316)
 * process digest mismatch re-reads in parallel (CASSANDRA-1323)
 * switch hints CF comparator to BytesType (CASSANDRA-1274)


0.6.3
 * retry to make streaming connections up to 8 times. (CASSANDRA-1019)
 * reject describe_ring() calls on invalid keyspaces (CASSANDRA-1111)
 * fix cache size calculation for size of 100% (CASSANDRA-1129)
 * fix cache capacity only being recalculated once (CASSANDRA-1129)
 * remove hourly scan of all hints on the off chance that the gossiper
   missed a status change; instead, expose deliverHintsToEndpoint to JMX
   so it can be done manually, if necessary (CASSANDRA-1141)
 * don't reject reads at CL.ALL (CASSANDRA-1152)
 * reject deletions to supercolumns in CFs containing only standard
   columns (CASSANDRA-1139)
 * avoid preserving login information after client disconnects
   (CASSANDRA-1057)
 * prefer sun jdk to openjdk in debian init script (CASSANDRA-1174)
 * detect partioner config changes between restarts and fail fast 
   (CASSANDRA-1146)
 * use generation time to resolve node token reassignment disagreements
   (CASSANDRA-1118)
 * restructure the startup ordering of Gossiper and MessageService to avoid
   timing anomalies (CASSANDRA-1160)
 * detect incomplete commit log hearders (CASSANDRA-1119)
 * force anti-entropy service to stream files on the stream stage to avoid
   sending streams out of order (CASSANDRA-1169)
 * remove inactive stream managers after AES streams files (CASSANDRA-1169)
 * allow removing entire row through batch_mutate Deletion (CASSANDRA-1027)
 * add JMX metrics for row-level bloom filter false positives (CASSANDRA-1212)
 * added a redhat init script to contrib (CASSANDRA-1201)
 * use midpoint when bootstrapping a new machine into range with not
   much data yet instead of random token (CASSANDRA-1112)
 * kill server on OOM in executor stage as well as Thrift (CASSANDRA-1226)
 * remove opportunistic repairs, when two machines with overlapping replica
   responsibilities happen to finish major compactions of the same CF near
   the same time.  repairs are now fully manual (CASSANDRA-1190)
 * add ability to lower compaction priority (default is no change from 0.6.2)
   (CASSANDRA-1181)


0.6.2
 * fix contrib/word_count build. (CASSANDRA-992)
 * split CommitLogExecutorService into BatchCommitLogExecutorService and 
   PeriodicCommitLogExecutorService (CASSANDRA-1014)
 * add latency histograms to CFSMBean (CASSANDRA-1024)
 * make resolving timestamp ties deterministic by using value bytes
   as a tiebreaker (CASSANDRA-1039)
 * Add option to turn off Hinted Handoff (CASSANDRA-894)
 * fix windows startup (CASSANDRA-948)
 * make concurrent_reads, concurrent_writes configurable at runtime via JMX
   (CASSANDRA-1060)
 * disable GCInspector on non-Sun JVMs (CASSANDRA-1061)
 * fix tombstone handling in sstable rows with no other data (CASSANDRA-1063)
 * fix size of row in spanned index entries (CASSANDRA-1056)
 * install json2sstable, sstable2json, and sstablekeys to Debian package
 * StreamingService.StreamDestinations wouldn't empty itself after streaming
   finished (CASSANDRA-1076)
 * added Collections.shuffle(splits) before returning the splits in 
   ColumnFamilyInputFormat (CASSANDRA-1096)
 * do not recalculate cache capacity post-compaction if it's been manually 
   modified (CASSANDRA-1079)
 * better defaults for flush sorter + writer executor queue sizes
   (CASSANDRA-1100)
 * windows scripts for SSTableImport/Export (CASSANDRA-1051)
 * windows script for nodetool (CASSANDRA-1113)
 * expose PhiConvictThreshold (CASSANDRA-1053)
 * make repair of RF==1 a no-op (CASSANDRA-1090)
 * improve default JVM GC options (CASSANDRA-1014)
 * fix SlicePredicate serialization inside Hadoop jobs (CASSANDRA-1049)
 * close Thrift sockets in Hadoop ColumnFamilyRecordReader (CASSANDRA-1081)


0.6.1
 * fix NPE in sstable2json when no excluded keys are given (CASSANDRA-934)
 * keep the replica set constant throughout the read repair process
   (CASSANDRA-937)
 * allow querying getAllRanges with empty token list (CASSANDRA-933)
 * fix command line arguments inversion in clustertool (CASSANDRA-942)
 * fix race condition that could trigger a false-positive assertion
   during post-flush discard of old commitlog segments (CASSANDRA-936)
 * fix neighbor calculation for anti-entropy repair (CASSANDRA-924)
 * perform repair even for small entropy differences (CASSANDRA-924)
 * Use hostnames in CFInputFormat to allow Hadoop's naive string-based
   locality comparisons to work (CASSANDRA-955)
 * cache read-only BufferedRandomAccessFile length to avoid
   3 system calls per invocation (CASSANDRA-950)
 * nodes with IPv6 (and no IPv4) addresses could not join cluster
   (CASSANDRA-969)
 * Retrieve the correct number of undeleted columns, if any, from
   a supercolumn in a row that had been deleted previously (CASSANDRA-920)
 * fix index scans that cross the 2GB mmap boundaries for both mmap
   and standard i/o modes (CASSANDRA-866)
 * expose drain via nodetool (CASSANDRA-978)


0.6.0-RC1
 * JMX drain to flush memtables and run through commit log (CASSANDRA-880)
 * Bootstrapping can skip ranges under the right conditions (CASSANDRA-902)
 * fix merging row versions in range_slice for CL > ONE (CASSANDRA-884)
 * default write ConsistencyLeven chaned from ZERO to ONE
 * fix for index entries spanning mmap buffer boundaries (CASSANDRA-857)
 * use lexical comparison if time part of TimeUUIDs are the same 
   (CASSANDRA-907)
 * bound read, mutation, and response stages to fix possible OOM
   during log replay (CASSANDRA-885)
 * Use microseconds-since-epoch (UTC) in cli, instead of milliseconds
 * Treat batch_mutate Deletion with null supercolumn as "apply this predicate 
   to top level supercolumns" (CASSANDRA-834)
 * Streaming destination nodes do not update their JMX status (CASSANDRA-916)
 * Fix internal RPC timeout calculation (CASSANDRA-911)
 * Added Pig loadfunc to contrib/pig (CASSANDRA-910)


0.6.0-beta3
 * fix compaction bucketing bug (CASSANDRA-814)
 * update windows batch file (CASSANDRA-824)
 * deprecate KeysCachedFraction configuration directive in favor
   of KeysCached; move to unified-per-CF key cache (CASSANDRA-801)
 * add invalidateRowCache to ColumnFamilyStoreMBean (CASSANDRA-761)
 * send Handoff hints to natural locations to reduce load on
   remaining nodes in a failure scenario (CASSANDRA-822)
 * Add RowWarningThresholdInMB configuration option to warn before very 
   large rows get big enough to threaten node stability, and -x option to
   be able to remove them with sstable2json if the warning is unheeded
   until it's too late (CASSANDRA-843)
 * Add logging of GC activity (CASSANDRA-813)
 * fix ConcurrentModificationException in commitlog discard (CASSANDRA-853)
 * Fix hardcoded row count in Hadoop RecordReader (CASSANDRA-837)
 * Add a jmx status to the streaming service and change several DEBUG
   messages to INFO (CASSANDRA-845)
 * fix classpath in cassandra-cli.bat for Windows (CASSANDRA-858)
 * allow re-specifying host, port to cassandra-cli if invalid ones
   are first tried (CASSANDRA-867)
 * fix race condition handling rpc timeout in the coordinator
   (CASSANDRA-864)
 * Remove CalloutLocation and StagingFileDirectory from storage-conf files 
   since those settings are no longer used (CASSANDRA-878)
 * Parse a long from RowWarningThresholdInMB instead of an int (CASSANDRA-882)
 * Remove obsolete ControlPort code from DatabaseDescriptor (CASSANDRA-886)
 * move skipBytes side effect out of assert (CASSANDRA-899)
 * add "double getLoad" to StorageServiceMBean (CASSANDRA-898)
 * track row stats per CF at compaction time (CASSANDRA-870)
 * disallow CommitLogDirectory matching a DataFileDirectory (CASSANDRA-888)
 * default key cache size is 200k entries, changed from 10% (CASSANDRA-863)
 * add -Dcassandra-foreground=yes to cassandra.bat
 * exit if cluster name is changed unexpectedly (CASSANDRA-769)


0.6.0-beta1/beta2
 * add batch_mutate thrift command, deprecating batch_insert (CASSANDRA-336)
 * remove get_key_range Thrift API, deprecated in 0.5 (CASSANDRA-710)
 * add optional login() Thrift call for authentication (CASSANDRA-547)
 * support fat clients using gossiper and StorageProxy to perform
   replication in-process [jvm-only] (CASSANDRA-535)
 * support mmapped I/O for reads, on by default on 64bit JVMs 
   (CASSANDRA-408, CASSANDRA-669)
 * improve insert concurrency, particularly during Hinted Handoff
   (CASSANDRA-658)
 * faster network code (CASSANDRA-675)
 * stress.py moved to contrib (CASSANDRA-635)
 * row caching [must be explicitly enabled per-CF in config] (CASSANDRA-678)
 * present a useful measure of compaction progress in JMX (CASSANDRA-599)
 * add bin/sstablekeys (CASSNADRA-679)
 * add ConsistencyLevel.ANY (CASSANDRA-687)
 * make removetoken remove nodes from gossip entirely (CASSANDRA-644)
 * add ability to set cache sizes at runtime (CASSANDRA-708)
 * report latency and cache hit rate statistics with lifetime totals
   instead of average over the last minute (CASSANDRA-702)
 * support get_range_slice for RandomPartitioner (CASSANDRA-745)
 * per-keyspace replication factory and replication strategy (CASSANDRA-620)
 * track latency in microseconds (CASSANDRA-733)
 * add describe_ Thrift methods, deprecating get_string_property and 
   get_string_list_property
 * jmx interface for tracking operation mode and streams in general.
   (CASSANDRA-709)
 * keep memtables in sorted order to improve range query performance
   (CASSANDRA-799)
 * use while loop instead of recursion when trimming sstables compaction list 
   to avoid blowing stack in pathological cases (CASSANDRA-804)
 * basic Hadoop map/reduce support (CASSANDRA-342)


0.5.1
 * ensure all files for an sstable are streamed to the same directory.
   (CASSANDRA-716)
 * more accurate load estimate for bootstrapping (CASSANDRA-762)
 * tolerate dead or unavailable bootstrap target on write (CASSANDRA-731)
 * allow larger numbers of keys (> 140M) in a sstable bloom filter
   (CASSANDRA-790)
 * include jvm argument improvements from CASSANDRA-504 in debian package
 * change streaming chunk size to 32MB to accomodate Windows XP limitations
   (was 64MB) (CASSANDRA-795)
 * fix get_range_slice returning results in the wrong order (CASSANDRA-781)
 

0.5.0 final
 * avoid attempting to delete temporary bootstrap files twice (CASSANDRA-681)
 * fix bogus NaN in nodeprobe cfstats output (CASSANDRA-646)
 * provide a policy for dealing with single thread executors w/ a full queue
   (CASSANDRA-694)
 * optimize inner read in MessagingService, vastly improving multiple-node
   performance (CASSANDRA-675)
 * wait for table flush before streaming data back to a bootstrapping node.
   (CASSANDRA-696)
 * keep track of bootstrapping sources by table so that bootstrapping doesn't 
   give the indication of finishing early (CASSANDRA-673)


0.5.0 RC3
 * commit the correct version of the patch for CASSANDRA-663


0.5.0 RC2 (unreleased)
 * fix bugs in converting get_range_slice results to Thrift 
   (CASSANDRA-647, CASSANDRA-649)
 * expose java.util.concurrent.TimeoutException in StorageProxy methods
   (CASSANDRA-600)
 * TcpConnectionManager was holding on to disconnected connections, 
   giving the false indication they were being used. (CASSANDRA-651)
 * Remove duplicated write. (CASSANDRA-662)
 * Abort bootstrap if IP is already in the token ring (CASSANDRA-663)
 * increase default commitlog sync period, and wait for last sync to 
   finish before submitting another (CASSANDRA-668)


0.5.0 RC1
 * Fix potential NPE in get_range_slice (CASSANDRA-623)
 * add CRC32 to commitlog entries (CASSANDRA-605)
 * fix data streaming on windows (CASSANDRA-630)
 * GC compacted sstables after cleanup and compaction (CASSANDRA-621)
 * Speed up anti-entropy validation (CASSANDRA-629)
 * Fix anti-entropy assertion error (CASSANDRA-639)
 * Fix pending range conflicts when bootstapping or moving
   multiple nodes at once (CASSANDRA-603)
 * Handle obsolete gossip related to node movement in the case where
   one or more nodes is down when the movement occurs (CASSANDRA-572)
 * Include dead nodes in gossip to avoid a variety of problems
   and fix HH to removed nodes (CASSANDRA-634)
 * return an InvalidRequestException for mal-formed SlicePredicates
   (CASSANDRA-643)
 * fix bug determining closest neighbor for use in multiple datacenters
   (CASSANDRA-648)
 * Vast improvements in anticompaction speed (CASSANDRA-607)
 * Speed up log replay and writes by avoiding redundant serializations
   (CASSANDRA-652)


0.5.0 beta 2
 * Bootstrap improvements (several tickets)
 * add nodeprobe repair anti-entropy feature (CASSANDRA-193, CASSANDRA-520)
 * fix possibility of partition when many nodes restart at once
   in clusters with multiple seeds (CASSANDRA-150)
 * fix NPE in get_range_slice when no data is found (CASSANDRA-578)
 * fix potential NPE in hinted handoff (CASSANDRA-585)
 * fix cleanup of local "system" keyspace (CASSANDRA-576)
 * improve computation of cluster load balance (CASSANDRA-554)
 * added super column read/write, column count, and column/row delete to
   cassandra-cli (CASSANDRA-567, CASSANDRA-594)
 * fix returning live subcolumns of deleted supercolumns (CASSANDRA-583)
 * respect JAVA_HOME in bin/ scripts (several tickets)
 * add StorageService.initClient for fat clients on the JVM (CASSANDRA-535)
   (see contrib/client_only for an example of use)
 * make consistency_level functional in get_range_slice (CASSANDRA-568)
 * optimize key deserialization for RandomPartitioner (CASSANDRA-581)
 * avoid GCing tombstones except on major compaction (CASSANDRA-604)
 * increase failure conviction threshold, resulting in less nodes
   incorrectly (and temporarily) marked as down (CASSANDRA-610)
 * respect memtable thresholds during log replay (CASSANDRA-609)
 * support ConsistencyLevel.ALL on read (CASSANDRA-584)
 * add nodeprobe removetoken command (CASSANDRA-564)


0.5.0 beta
 * Allow multiple simultaneous flushes, improving flush throughput 
   on multicore systems (CASSANDRA-401)
 * Split up locks to improve write and read throughput on multicore systems
   (CASSANDRA-444, CASSANDRA-414)
 * More efficient use of memory during compaction (CASSANDRA-436)
 * autobootstrap option: when enabled, all non-seed nodes will attempt
   to bootstrap when started, until bootstrap successfully
   completes. -b option is removed.  (CASSANDRA-438)
 * Unless a token is manually specified in the configuration xml,
   a bootstraping node will use a token that gives it half the
   keys from the most-heavily-loaded node in the cluster,
   instead of generating a random token. 
   (CASSANDRA-385, CASSANDRA-517)
 * Miscellaneous bootstrap fixes (several tickets)
 * Ability to change a node's token even after it has data on it
   (CASSANDRA-541)
 * Ability to decommission a live node from the ring (CASSANDRA-435)
 * Semi-automatic loadbalancing via nodeprobe (CASSANDRA-192)
 * Add ability to set compaction thresholds at runtime via
   JMX / nodeprobe.  (CASSANDRA-465)
 * Add "comment" field to ColumnFamily definition. (CASSANDRA-481)
 * Additional JMX metrics (CASSANDRA-482)
 * JSON based export and import tools (several tickets)
 * Hinted Handoff fixes (several tickets)
 * Add key cache to improve read performance (CASSANDRA-423)
 * Simplified construction of custom ReplicationStrategy classes
   (CASSANDRA-497)
 * Graphical application (Swing) for ring integrity verification and 
   visualization was added to contrib (CASSANDRA-252)
 * Add DCQUORUM, DCQUORUMSYNC consistency levels and corresponding
   ReplicationStrategy / EndpointSnitch classes.  Experimental.
   (CASSANDRA-492)
 * Web client interface added to contrib (CASSANDRA-457)
 * More-efficient flush for Random, CollatedOPP partitioners 
   for normal writes (CASSANDRA-446) and bulk load (CASSANDRA-420)
 * Add MemtableFlushAfterMinutes, a global replacement for the old 
   per-CF FlushPeriodInMinutes setting (CASSANDRA-463)
 * optimizations to slice reading (CASSANDRA-350) and supercolumn
   queries (CASSANDRA-510)
 * force binding to given listenaddress for nodes with multiple
   interfaces (CASSANDRA-546)
 * stress.py benchmarking tool improvements (several tickets)
 * optimized replica placement code (CASSANDRA-525)
 * faster log replay on restart (CASSANDRA-539, CASSANDRA-540)
 * optimized local-node writes (CASSANDRA-558)
 * added get_range_slice, deprecating get_key_range (CASSANDRA-344)
 * expose TimedOutException to thrift (CASSANDRA-563)
 

0.4.2
 * Add validation disallowing null keys (CASSANDRA-486)
 * Fix race conditions in TCPConnectionManager (CASSANDRA-487)
 * Fix using non-utf8-aware comparison as a sanity check.
   (CASSANDRA-493)
 * Improve default garbage collector options (CASSANDRA-504)
 * Add "nodeprobe flush" (CASSANDRA-505)
 * remove NotFoundException from get_slice throws list (CASSANDRA-518)
 * fix get (not get_slice) of entire supercolumn (CASSANDRA-508)
 * fix null token during bootstrap (CASSANDRA-501)


0.4.1
 * Fix FlushPeriod columnfamily configuration regression
   (CASSANDRA-455)
 * Fix long column name support (CASSANDRA-460)
 * Fix for serializing a row that only contains tombstones
   (CASSANDRA-458)
 * Fix for discarding unneeded commitlog segments (CASSANDRA-459)
 * Add SnapshotBeforeCompaction configuration option (CASSANDRA-426)
 * Fix compaction abort under insufficient disk space (CASSANDRA-473)
 * Fix reading subcolumn slice from tombstoned CF (CASSANDRA-484)
 * Fix race condition in RVH causing occasional NPE (CASSANDRA-478)


0.4.0
 * fix get_key_range problems when a node is down (CASSANDRA-440)
   and add UnavailableException to more Thrift methods
 * Add example EndPointSnitch contrib code (several tickets)


0.4.0 RC2
 * fix SSTable generation clash during compaction (CASSANDRA-418)
 * reject method calls with null parameters (CASSANDRA-308)
 * properly order ranges in nodeprobe output (CASSANDRA-421)
 * fix logging of certain errors on executor threads (CASSANDRA-425)


0.4.0 RC1
 * Bootstrap feature is live; use -b on startup (several tickets)
 * Added multiget api (CASSANDRA-70)
 * fix Deadlock with SelectorManager.doProcess and TcpConnection.write
   (CASSANDRA-392)
 * remove key cache b/c of concurrency bugs in third-party
   CLHM library (CASSANDRA-405)
 * update non-major compaction logic to use two threshold values
   (CASSANDRA-407)
 * add periodic / batch commitlog sync modes (several tickets)
 * inline BatchMutation into batch_insert params (CASSANDRA-403)
 * allow setting the logging level at runtime via mbean (CASSANDRA-402)
 * change default comparator to BytesType (CASSANDRA-400)
 * add forwards-compatible ConsistencyLevel parameter to get_key_range
   (CASSANDRA-322)
 * r/m special case of blocking for local destination when writing with 
   ConsistencyLevel.ZERO (CASSANDRA-399)
 * Fixes to make BinaryMemtable [bulk load interface] useful (CASSANDRA-337);
   see contrib/bmt_example for an example of using it.
 * More JMX properties added (several tickets)
 * Thrift changes (several tickets)
    - Merged _super get methods with the normal ones; return values
      are now of ColumnOrSuperColumn.
    - Similarly, merged batch_insert_super into batch_insert.



0.4.0 beta
 * On-disk data format has changed to allow billions of keys/rows per
   node instead of only millions
 * Multi-keyspace support
 * Scan all sstables for all queries to avoid situations where
   different types of operation on the same ColumnFamily could
   disagree on what data was present
 * Snapshot support via JMX
 * Thrift API has changed a _lot_:
    - removed time-sorted CFs; instead, user-defined comparators
      may be defined on the column names, which are now byte arrays.
      Default comparators are provided for UTF8, Bytes, Ascii, Long (i64),
      and UUID types.
    - removed colon-delimited strings in thrift api in favor of explicit
      structs such as ColumnPath, ColumnParent, etc.  Also normalized
      thrift struct and argument naming.
    - Added columnFamily argument to get_key_range.
    - Change signature of get_slice to accept starting and ending
      columns as well as an offset.  (This allows use of indexes.)
      Added "ascending" flag to allow reasonably-efficient reverse
      scans as well.  Removed get_slice_by_range as redundant.
    - get_key_range operates on one CF at a time
    - changed `block` boolean on insert methods to ConsistencyLevel enum,
      with options of NONE, ONE, QUORUM, and ALL.
    - added similar consistency_level parameter to read methods
    - column-name-set slice with no names given now returns zero columns
      instead of all of them.  ("all" can run your server out of memory.
      use a range-based slice with a high max column count instead.)
 * Removed the web interface. Node information can now be obtained by 
   using the newly introduced nodeprobe utility.
 * More JMX stats
 * Remove magic values from internals (e.g. special key to indicate
   when to flush memtables)
 * Rename configuration "table" to "keyspace"
 * Moved to crash-only design; no more shutdown (just kill the process)
 * Lots of bug fixes

Full list of issues resolved in 0.4 is at https://issues.apache.org/jira/secure/IssueNavigator.jspa?reset=true&&pid=12310865&fixfor=12313862&resolution=1&sorter/field=issuekey&sorter/order=DESC


0.3.0 RC3
 * Fix potential deadlock under load in TCPConnection.
   (CASSANDRA-220)


0.3.0 RC2
 * Fix possible data loss when server is stopped after replaying
   log but before new inserts force memtable flush.
   (CASSANDRA-204)
 * Added BUGS file


0.3.0 RC1
 * Range queries on keys, including user-defined key collation
 * Remove support
 * Workarounds for a weird bug in JDK select/register that seems
   particularly common on VM environments. Cassandra should deploy
   fine on EC2 now
 * Much improved infrastructure: the beginnings of a decent test suite
   ("ant test" for unit tests; "nosetests" for system tests), code
   coverage reporting, etc.
 * Expanded node status reporting via JMX
 * Improved error reporting/logging on both server and client
 * Reduced memory footprint in default configuration
 * Combined blocking and non-blocking versions of insert APIs
 * Added FlushPeriodInMinutes configuration parameter to force
   flushing of infrequently-updated ColumnFamilies<|MERGE_RESOLUTION|>--- conflicted
+++ resolved
@@ -20,11 +20,8 @@
 
 
 2.2.0-rc3
-<<<<<<< HEAD
-=======
  * Don't wrap byte arrays in SequentialWriter (CASSANDRA-9797)
  * sum() and avg() functions missing for smallint and tinyint types (CASSANDRA-9671)
->>>>>>> f60e4ad4
  * Revert CASSANDRA-9542 (allow native functions in UDA) (CASSANDRA-9771)
 Merged from 2.1:
  * Fix broken logging for "empty" flushes in Memtable (CASSANDRA-9837)
