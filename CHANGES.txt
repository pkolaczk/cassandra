--- conflicted
+++ resolved
@@ -35,22 +35,6 @@
  * Propagate row deletions in 2i tables on upgrade (CASSANDRA-13320)
  * Slice.isEmpty() returns false for some empty slices (CASSANDRA-13305)
  * Add formatted row output to assertEmpty in CQL Tester (CASSANDRA-13238)
-<<<<<<< HEAD
-=======
- * Legacy caching options can prevent 3.0 upgrade (CASSANDRA-13384)
- * Nodetool upgradesstables/scrub/compact ignores system tables (CASSANDRA-13410)
-Merged from 2.2:
- * Honor truststore-password parameter in cassandra-stress (CASSANDRA-12773)
- * Discard in-flight shadow round responses (CASSANDRA-12653)
- * Don't anti-compact repaired data to avoid inconsistencies (CASSANDRA-13153)
- * Wrong logger name in AnticompactionTask (CASSANDRA-13343)
- * Commitlog replay may fail if last mutation is within 4 bytes of end of segment (CASSANDRA-13282)
- * Fix queries updating multiple time the same list (CASSANDRA-13130)
- * Fix GRANT/REVOKE when keyspace isn't specified (CASSANDRA-13053)
-
-
-3.0.12
->>>>>>> 6efb44b3
  * Prevent data loss on upgrade 2.1 - 3.0 by adding component separator to LogRecord absolute path (CASSANDRA-13294)
  * Improve testing on macOS by eliminating sigar logging (CASSANDRA-13233)
  * Cqlsh copy-from should error out when csv contains invalid data for collections (CASSANDRA-13071)
@@ -72,6 +56,7 @@
    live rows in sstabledump (CASSANDRA-13177)
  * Provide user workaround when system_schema.columns does not contain entries
    for a table that's in system_schema.tables (CASSANDRA-13180)
+ * Nodetool upgradesstables/scrub/compact ignores system tables (CASSANDRA-13410)
 Merged from 2.2:
  * Fix JVM metric names (CASSANDRA-13103)
  * Honor truststore-password parameter in cassandra-stress (CASSANDRA-12773)
