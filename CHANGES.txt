--- conflicted
+++ resolved
@@ -1,4 +1,3 @@
-<<<<<<< HEAD
 3.0.5
  * Upgrade ohc to 0.4.3
  * Enable SO_REUSEADDR for JMX RMI server sockets (CASSANDRA-11093)
@@ -13,11 +12,7 @@
  * Fix filtering on non-primary key columns for queries without index (CASSANDRA-6377)
  * Fix sstableloader fail when using materialized view (CASSANDRA-11275)
 Merged from 2.2:
-=======
-2.2.6
  * Dont mark sstables as repairing with sub range repairs (CASSANDRA-11451)
- * Fix use of NullUpdater for 2i during compaction (CASSANDRA-11450)
->>>>>>> 10f25aee
  * Notify when sstables change after cancelling compaction (CASSANDRA-11373)
  * cqlsh: COPY FROM should check that explicit column names are valid (CASSANDRA-11333)
  * Add -Dcassandra.start_gossip startup option (CASSANDRA-10809)
