
# Cassandra storage config YAML

# NOTE:
#   See https://cassandra.apache.org/doc/latest/configuration/ for
#   full explanations of configuration directives
# /NOTE

# The name of the cluster. This is mainly used to prevent machines in
# one logical cluster from joining another.
cluster_name: 'Test Cluster'

# This defines the number of tokens randomly assigned to this node on the ring
# The more tokens, relative to other nodes, the larger the proportion of data
# that this node will store. You probably want all nodes to have the same number
# of tokens assuming they have equal hardware capability.
#
# If you leave this unspecified, Cassandra will use the default of 1 token for legacy compatibility,
# and will use the initial_token as described below.
#
# Specifying initial_token will override this setting on the node's initial start,
# on subsequent starts, this setting will apply even if initial token is set.
#
# See https://cassandra.apache.org/doc/latest/getting_started/production.html#tokens for
# best practice information about num_tokens.
#
num_tokens: 16

# Triggers automatic allocation of num_tokens tokens for this node. The allocation
# algorithm attempts to choose tokens in a way that optimizes replicated load over
# the nodes in the datacenter for the replica factor.
#
# The load assigned to each node will be close to proportional to its number of
# vnodes.
#
# Only supported with the Murmur3Partitioner.

# Replica factor is determined via the replication strategy used by the specified
# keyspace.
# allocate_tokens_for_keyspace: KEYSPACE

# Replica factor is explicitly set, regardless of keyspace or datacenter.
# This is the replica factor within the datacenter, like NTS.
allocate_tokens_for_local_replication_factor: 3

# initial_token allows you to specify tokens manually.  While you can use it with
# vnodes (num_tokens > 1, above) -- in which case you should provide a 
# comma-separated list -- it's primarily used when adding nodes to legacy clusters 
# that do not have vnodes enabled.
# initial_token:

# May either be "true" or "false" to enable globally
hinted_handoff_enabled: true

# When hinted_handoff_enabled is true, a black list of data centers that will not
# perform hinted handoff
# hinted_handoff_disabled_datacenters:
#    - DC1
#    - DC2

# this defines the maximum amount of time a dead host will have hints
# generated.  After it has been dead this long, new hints for it will not be
# created until it has been seen alive and gone down again.
max_hint_window_in_ms: 10800000 # 3 hours

# Maximum throttle in KBs per second, per delivery thread.  This will be
# reduced proportionally to the number of nodes in the cluster.  (If there
# are two nodes in the cluster, each delivery thread will use the maximum
# rate; if there are three, each will throttle to half of the maximum,
# since we expect two nodes to be delivering hints simultaneously.)
hinted_handoff_throttle_in_kb: 1024

# Number of threads with which to deliver hints;
# Consider increasing this number when you have multi-dc deployments, since
# cross-dc handoff tends to be slower
max_hints_delivery_threads: 2

# Directory where Cassandra should store hints.
# If not set, the default directory is $CASSANDRA_HOME/data/hints.
# hints_directory: /var/lib/cassandra/hints

# How often hints should be flushed from the internal buffers to disk.
# Will *not* trigger fsync.
hints_flush_period_in_ms: 10000

# Maximum size for a single hints file, in megabytes.
max_hints_file_size_in_mb: 128

# Compression to apply to the hint files. If omitted, hints files
# will be written uncompressed. LZ4, Snappy, and Deflate compressors
# are supported.
#hints_compression:
#   - class_name: LZ4Compressor
#     parameters:
#         -

# Maximum throttle in KBs per second, total. This will be
# reduced proportionally to the number of nodes in the cluster.
batchlog_replay_throttle_in_kb: 1024

# Authentication backend, implementing IAuthenticator; used to identify users
# Out of the box, Cassandra provides org.apache.cassandra.auth.{AllowAllAuthenticator,
# PasswordAuthenticator}.
#
# - AllowAllAuthenticator performs no checks - set it to disable authentication.
# - PasswordAuthenticator relies on username/password pairs to authenticate
#   users. It keeps usernames and hashed passwords in system_auth.roles table.
#   Please increase system_auth keyspace replication factor if you use this authenticator.
#   If using PasswordAuthenticator, CassandraRoleManager must also be used (see below)
authenticator: AllowAllAuthenticator

# Authorization backend, implementing IAuthorizer; used to limit access/provide permissions
# Out of the box, Cassandra provides org.apache.cassandra.auth.{AllowAllAuthorizer,
# CassandraAuthorizer}.
#
# - AllowAllAuthorizer allows any action to any user - set it to disable authorization.
# - CassandraAuthorizer stores permissions in system_auth.role_permissions table. Please
#   increase system_auth keyspace replication factor if you use this authorizer.
authorizer: AllowAllAuthorizer

# Part of the Authentication & Authorization backend, implementing IRoleManager; used
# to maintain grants and memberships between roles.
# Out of the box, Cassandra provides org.apache.cassandra.auth.CassandraRoleManager,
# which stores role information in the system_auth keyspace. Most functions of the
# IRoleManager require an authenticated login, so unless the configured IAuthenticator
# actually implements authentication, most of this functionality will be unavailable.
#
# - CassandraRoleManager stores role data in the system_auth keyspace. Please
#   increase system_auth keyspace replication factor if you use this role manager.
role_manager: CassandraRoleManager

# Network authorization backend, implementing INetworkAuthorizer; used to restrict user
# access to certain DCs
# Out of the box, Cassandra provides org.apache.cassandra.auth.{AllowAllNetworkAuthorizer,
# CassandraNetworkAuthorizer}.
#
# - AllowAllNetworkAuthorizer allows access to any DC to any user - set it to disable authorization.
# - CassandraNetworkAuthorizer stores permissions in system_auth.network_permissions table. Please
#   increase system_auth keyspace replication factor if you use this authorizer.
network_authorizer: AllowAllNetworkAuthorizer

# Validity period for roles cache (fetching granted roles can be an expensive
# operation depending on the role manager, CassandraRoleManager is one example)
# Granted roles are cached for authenticated sessions in AuthenticatedUser and
# after the period specified here, become eligible for (async) reload.
# Defaults to 2000, set to 0 to disable caching entirely.
# Will be disabled automatically for AllowAllAuthenticator.
roles_validity_in_ms: 2000

# Refresh interval for roles cache (if enabled).
# After this interval, cache entries become eligible for refresh. Upon next
# access, an async reload is scheduled and the old value returned until it
# completes. If roles_validity_in_ms is non-zero, then this must be
# also.
# Defaults to the same value as roles_validity_in_ms.
# roles_update_interval_in_ms: 2000

# Validity period for permissions cache (fetching permissions can be an
# expensive operation depending on the authorizer, CassandraAuthorizer is
# one example). Defaults to 2000, set to 0 to disable.
# Will be disabled automatically for AllowAllAuthorizer.
permissions_validity_in_ms: 2000

# Refresh interval for permissions cache (if enabled).
# After this interval, cache entries become eligible for refresh. Upon next
# access, an async reload is scheduled and the old value returned until it
# completes. If permissions_validity_in_ms is non-zero, then this must be
# also.
# Defaults to the same value as permissions_validity_in_ms.
# permissions_update_interval_in_ms: 2000

# Validity period for credentials cache. This cache is tightly coupled to
# the provided PasswordAuthenticator implementation of IAuthenticator. If
# another IAuthenticator implementation is configured, this cache will not
# be automatically used and so the following settings will have no effect.
# Please note, credentials are cached in their encrypted form, so while
# activating this cache may reduce the number of queries made to the
# underlying table, it may not  bring a significant reduction in the
# latency of individual authentication attempts.
# Defaults to 2000, set to 0 to disable credentials caching.
credentials_validity_in_ms: 2000

# Refresh interval for credentials cache (if enabled).
# After this interval, cache entries become eligible for refresh. Upon next
# access, an async reload is scheduled and the old value returned until it
# completes. If credentials_validity_in_ms is non-zero, then this must be
# also.
# Defaults to the same value as credentials_validity_in_ms.
# credentials_update_interval_in_ms: 2000

# The partitioner is responsible for distributing groups of rows (by
# partition key) across nodes in the cluster. The partitioner can NOT be
# changed without reloading all data.  If you are adding nodes or upgrading,
# you should set this to the same partitioner that you are currently using.
#
# The default partitioner is the Murmur3Partitioner. Older partitioners
# such as the RandomPartitioner, ByteOrderedPartitioner, and
# OrderPreservingPartitioner have been included for backward compatibility only.
# For new clusters, you should NOT change this value.
#
partitioner: org.apache.cassandra.dht.Murmur3Partitioner

# Directories where Cassandra should store data on disk. If multiple
# directories are specified, Cassandra will spread data evenly across 
# them by partitioning the token ranges.
# If not set, the default directory is $CASSANDRA_HOME/data/data.
# data_file_directories:
#     - /var/lib/cassandra/data

# Directory were Cassandra should store the data of the local system keyspaces.
# By default Cassandra will store the data of the local system keyspaces in the first of the data directories specified
# by data_file_directories.
# This approach ensures that if one of the other disks is lost Cassandra can continue to operate. For extra security
# this setting allows to store those data on a different directory that provides redundancy.
# local_system_data_file_directory:

# commit log.  when running on magnetic HDD, this should be a
# separate spindle than the data directories.
# If not set, the default directory is $CASSANDRA_HOME/data/commitlog.
# commitlog_directory: /var/lib/cassandra/commitlog

# Enable / disable CDC functionality on a per-node basis. This modifies the logic used
# for write path allocation rejection (standard: never reject. cdc: reject Mutation
# containing a CDC-enabled table if at space limit in cdc_raw_directory).
cdc_enabled: false

# CommitLogSegments are moved to this directory on flush if cdc_enabled: true and the
# segment contains mutations for a CDC-enabled table. This should be placed on a
# separate spindle than the data directories. If not set, the default directory is
# $CASSANDRA_HOME/data/cdc_raw.
# cdc_raw_directory: /var/lib/cassandra/cdc_raw

# Policy for data disk failures:
#
# die
#   shut down gossip and client transports and kill the JVM for any fs errors or
#   single-sstable errors, so the node can be replaced.
#
# stop_paranoid
#   shut down gossip and client transports even for single-sstable errors,
#   kill the JVM for errors during startup.
#
# stop
#   shut down gossip and client transports, leaving the node effectively dead, but
#   can still be inspected via JMX, kill the JVM for errors during startup.
#
# best_effort
#    stop using the failed disk and respond to requests based on
#    remaining available sstables.  This means you WILL see obsolete
#    data at CL.ONE!
#
# ignore
#    ignore fatal errors and let requests fail, as in pre-1.2 Cassandra
disk_failure_policy: stop

# Policy for commit disk failures:
#
# die
#   shut down the node and kill the JVM, so the node can be replaced.
#
# stop
#   shut down the node, leaving the node effectively dead, but
#   can still be inspected via JMX.
#
# stop_commit
#   shutdown the commit log, letting writes collect but
#   continuing to service reads, as in pre-2.0.5 Cassandra
#
# ignore
#   ignore fatal errors and let the batches fail
commit_failure_policy: stop

# Maximum size of the native protocol prepared statement cache
#
# Valid values are either "auto" (omitting the value) or a value greater 0.
#
# Note that specifying a too large value will result in long running GCs and possbily
# out-of-memory errors. Keep the value at a small fraction of the heap.
#
# If you constantly see "prepared statements discarded in the last minute because
# cache limit reached" messages, the first step is to investigate the root cause
# of these messages and check whether prepared statements are used correctly -
# i.e. use bind markers for variable parts.
#
# Do only change the default value, if you really have more prepared statements than
# fit in the cache. In most cases it is not neccessary to change this value.
# Constantly re-preparing statements is a performance penalty.
#
# Default value ("auto") is 1/256th of the heap or 10MB, whichever is greater
prepared_statements_cache_size_mb:

# Maximum size of the key cache in memory.
#
# Each key cache hit saves 1 seek and each row cache hit saves 2 seeks at the
# minimum, sometimes more. The key cache is fairly tiny for the amount of
# time it saves, so it's worthwhile to use it at large numbers.
# The row cache saves even more time, but must contain the entire row,
# so it is extremely space-intensive. It's best to only use the
# row cache if you have hot rows or static rows.
#
# NOTE: if you reduce the size, you may not get you hottest keys loaded on startup.
#
# Default value is empty to make it "auto" (min(5% of Heap (in MB), 100MB)). Set to 0 to disable key cache.
key_cache_size_in_mb:

# Duration in seconds after which Cassandra should
# save the key cache. Caches are saved to saved_caches_directory as
# specified in this configuration file.
#
# Saved caches greatly improve cold-start speeds, and is relatively cheap in
# terms of I/O for the key cache. Row cache saving is much more expensive and
# has limited use.
#
# Default is 14400 or 4 hours.
key_cache_save_period: 14400

# Number of keys from the key cache to save
# Disabled by default, meaning all keys are going to be saved
# key_cache_keys_to_save: 100

# Row cache implementation class name. Available implementations:
#
# org.apache.cassandra.cache.OHCProvider
#   Fully off-heap row cache implementation (default).
#
# org.apache.cassandra.cache.SerializingCacheProvider
#   This is the row cache implementation availabile
#   in previous releases of Cassandra.
# row_cache_class_name: org.apache.cassandra.cache.OHCProvider

# Maximum size of the row cache in memory.
# Please note that OHC cache implementation requires some additional off-heap memory to manage
# the map structures and some in-flight memory during operations before/after cache entries can be
# accounted against the cache capacity. This overhead is usually small compared to the whole capacity.
# Do not specify more memory that the system can afford in the worst usual situation and leave some
# headroom for OS block level cache. Do never allow your system to swap.
#
# Default value is 0, to disable row caching.
row_cache_size_in_mb: 0

# Duration in seconds after which Cassandra should save the row cache.
# Caches are saved to saved_caches_directory as specified in this configuration file.
#
# Saved caches greatly improve cold-start speeds, and is relatively cheap in
# terms of I/O for the key cache. Row cache saving is much more expensive and
# has limited use.
#
# Default is 0 to disable saving the row cache.
row_cache_save_period: 0

# Number of keys from the row cache to save.
# Specify 0 (which is the default), meaning all keys are going to be saved
# row_cache_keys_to_save: 100

# Maximum size of the counter cache in memory.
#
# Counter cache helps to reduce counter locks' contention for hot counter cells.
# In case of RF = 1 a counter cache hit will cause Cassandra to skip the read before
# write entirely. With RF > 1 a counter cache hit will still help to reduce the duration
# of the lock hold, helping with hot counter cell updates, but will not allow skipping
# the read entirely. Only the local (clock, count) tuple of a counter cell is kept
# in memory, not the whole counter, so it's relatively cheap.
#
# NOTE: if you reduce the size, you may not get you hottest keys loaded on startup.
#
# Default value is empty to make it "auto" (min(2.5% of Heap (in MB), 50MB)). Set to 0 to disable counter cache.
# NOTE: if you perform counter deletes and rely on low gcgs, you should disable the counter cache.
counter_cache_size_in_mb:

# Duration in seconds after which Cassandra should
# save the counter cache (keys only). Caches are saved to saved_caches_directory as
# specified in this configuration file.
#
# Default is 7200 or 2 hours.
counter_cache_save_period: 7200

# Number of keys from the counter cache to save
# Disabled by default, meaning all keys are going to be saved
# counter_cache_keys_to_save: 100

# saved caches
# If not set, the default directory is $CASSANDRA_HOME/data/saved_caches.
# saved_caches_directory: /var/lib/cassandra/saved_caches

# commitlog_sync may be either "periodic", "group", or "batch." 
# 
# When in batch mode, Cassandra won't ack writes until the commit log
# has been flushed to disk.  Each incoming write will trigger the flush task.
# commitlog_sync_batch_window_in_ms is a deprecated value. Previously it had
# almost no value, and is being removed.
#
# commitlog_sync_batch_window_in_ms: 2
#
# group mode is similar to batch mode, where Cassandra will not ack writes
# until the commit log has been flushed to disk. The difference is group
# mode will wait up to commitlog_sync_group_window_in_ms between flushes.
#
# commitlog_sync_group_window_in_ms: 1000
#
# the default option is "periodic" where writes may be acked immediately
# and the CommitLog is simply synced every commitlog_sync_period_in_ms
# milliseconds.
commitlog_sync: periodic
commitlog_sync_period_in_ms: 10000

# When in periodic commitlog mode, the number of milliseconds to block writes
# while waiting for a slow disk flush to complete.
# periodic_commitlog_sync_lag_block_in_ms: 

# The size of the individual commitlog file segments.  A commitlog
# segment may be archived, deleted, or recycled once all the data
# in it (potentially from each columnfamily in the system) has been
# flushed to sstables.
#
# The default size is 32, which is almost always fine, but if you are
# archiving commitlog segments (see commitlog_archiving.properties),
# then you probably want a finer granularity of archiving; 8 or 16 MB
# is reasonable.
# Max mutation size is also configurable via max_mutation_size_in_kb setting in
# cassandra.yaml. The default is half the size commitlog_segment_size_in_mb * 1024.
# This should be positive and less than 2048.
#
# NOTE: If max_mutation_size_in_kb is set explicitly then commitlog_segment_size_in_mb must
# be set to at least twice the size of max_mutation_size_in_kb / 1024
#
commitlog_segment_size_in_mb: 32

# Compression to apply to the commit log. If omitted, the commit log
# will be written uncompressed.  LZ4, Snappy, and Deflate compressors
# are supported.
# commitlog_compression:
#   - class_name: LZ4Compressor
#     parameters:
#         -

# Compression to apply to SSTables as they flush for compressed tables.
# Note that tables without compression enabled do not respect this flag.
#
# As high ratio compressors like LZ4HC, Zstd, and Deflate can potentially
# block flushes for too long, the default is to flush with a known fast
# compressor in those cases. Options are:
#
# none : Flush without compressing blocks but while still doing checksums.
# fast : Flush with a fast compressor. If the table is already using a
#        fast compressor that compressor is used.
# table: Always flush with the same compressor that the table uses. This
#        was the pre 4.0 behavior.
#
# flush_compression: fast

# any class that implements the SeedProvider interface and has a
# constructor that takes a Map<String, String> of parameters will do.
seed_provider:
    # Addresses of hosts that are deemed contact points. 
    # Cassandra nodes use this list of hosts to find each other and learn
    # the topology of the ring.  You must change this if you are running
    # multiple nodes!
    - class_name: org.apache.cassandra.locator.SimpleSeedProvider
      parameters:
          # seeds is actually a comma-delimited list of addresses.
          # Ex: "<ip1>,<ip2>,<ip3>"
          - seeds: "127.0.0.1:7000"

# For workloads with more data than can fit in memory, Cassandra's
# bottleneck will be reads that need to fetch data from
# disk. "concurrent_reads" should be set to (16 * number_of_drives) in
# order to allow the operations to enqueue low enough in the stack
# that the OS and drives can reorder them. Same applies to
# "concurrent_counter_writes", since counter writes read the current
# values before incrementing and writing them back.
#
# On the other hand, since writes are almost never IO bound, the ideal
# number of "concurrent_writes" is dependent on the number of cores in
# your system; (8 * number_of_cores) is a good rule of thumb.
concurrent_reads: 32
concurrent_writes: 32
concurrent_counter_writes: 32

# For materialized view writes, as there is a read involved, so this should
# be limited by the less of concurrent reads or concurrent writes.
concurrent_materialized_view_writes: 32

# Maximum memory to use for inter-node and client-server networking buffers.
#
# Defaults to the smaller of 1/16 of heap or 128MB. This pool is allocated off-heap,
# so is in addition to the memory allocated for heap. The cache also has on-heap
# overhead which is roughly 128 bytes per chunk (i.e. 0.2% of the reserved size
# if the default 64k chunk size is used).
# Memory is only allocated when needed.
# networking_cache_size_in_mb: 128

# Enable the sstable chunk cache.  The chunk cache will store recently accessed
# sections of the sstable in-memory as uncompressed buffers.
# file_cache_enabled: false

# Maximum memory to use for sstable chunk cache and buffer pooling.
# 32MB of this are reserved for pooling buffers, the rest is used for chunk cache
# that holds uncompressed sstable chunks.
# Defaults to the smaller of 1/4 of heap or 512MB. This pool is allocated off-heap,
# so is in addition to the memory allocated for heap. The cache also has on-heap
# overhead which is roughly 128 bytes per chunk (i.e. 0.2% of the reserved size
# if the default 64k chunk size is used).
# Memory is only allocated when needed.
# file_cache_size_in_mb: 512

# Flag indicating whether to allocate on or off heap when the sstable buffer
# pool is exhausted, that is when it has exceeded the maximum memory
# file_cache_size_in_mb, beyond which it will not cache buffers but allocate on request.

# buffer_pool_use_heap_if_exhausted: true

# The strategy for optimizing disk read
# Possible values are:
# ssd (for solid state disks, the default)
# spinning (for spinning disks)
# disk_optimization_strategy: ssd

# Total permitted memory to use for memtables. Cassandra will stop
# accepting writes when the limit is exceeded until a flush completes,
# and will trigger a flush based on memtable_cleanup_threshold
# If omitted, Cassandra will set both to 1/4 the size of the heap.
# memtable_heap_space_in_mb: 2048
# memtable_offheap_space_in_mb: 2048

# memtable_cleanup_threshold is deprecated. The default calculation
# is the only reasonable choice. See the comments on  memtable_flush_writers
# for more information.
#
# Ratio of occupied non-flushing memtable size to total permitted size
# that will trigger a flush of the largest memtable. Larger mct will
# mean larger flushes and hence less compaction, but also less concurrent
# flush activity which can make it difficult to keep your disks fed
# under heavy write load.
#
# memtable_cleanup_threshold defaults to 1 / (memtable_flush_writers + 1)
# memtable_cleanup_threshold: 0.11

# Specify the way Cassandra allocates and manages memtable memory.
# Options are:
#
# heap_buffers
#   on heap nio buffers
#
# offheap_buffers
#   off heap (direct) nio buffers
#
# offheap_objects
#    off heap objects
memtable_allocation_type: heap_buffers

# Limit memory usage for Merkle tree calculations during repairs. The default
# is 1/16th of the available heap. The main tradeoff is that smaller trees
# have less resolution, which can lead to over-streaming data. If you see heap
# pressure during repairs, consider lowering this, but you cannot go below
# one megabyte. If you see lots of over-streaming, consider raising
# this or using subrange repair.
#
# For more details see https://issues.apache.org/jira/browse/CASSANDRA-14096.
#
# repair_session_space_in_mb:

# Total space to use for commit logs on disk.
#
# If space gets above this value, Cassandra will flush every dirty CF
# in the oldest segment and remove it.  So a small total commitlog space
# will tend to cause more flush activity on less-active columnfamilies.
#
# The default value is the smaller of 8192, and 1/4 of the total space
# of the commitlog volume.
#
# commitlog_total_space_in_mb: 8192

# This sets the number of memtable flush writer threads per disk
# as well as the total number of memtables that can be flushed concurrently.
# These are generally a combination of compute and IO bound.
#
# Memtable flushing is more CPU efficient than memtable ingest and a single thread
# can keep up with the ingest rate of a whole server on a single fast disk
# until it temporarily becomes IO bound under contention typically with compaction.
# At that point you need multiple flush threads. At some point in the future
# it may become CPU bound all the time.
#
# You can tell if flushing is falling behind using the MemtablePool.BlockedOnAllocation
# metric which should be 0, but will be non-zero if threads are blocked waiting on flushing
# to free memory.
#
# memtable_flush_writers defaults to two for a single data directory.
# This means that two  memtables can be flushed concurrently to the single data directory.
# If you have multiple data directories the default is one memtable flushing at a time
# but the flush will use a thread per data directory so you will get two or more writers.
#
# Two is generally enough to flush on a fast disk [array] mounted as a single data directory.
# Adding more flush writers will result in smaller more frequent flushes that introduce more
# compaction overhead.
#
# There is a direct tradeoff between number of memtables that can be flushed concurrently
# and flush size and frequency. More is not better you just need enough flush writers
# to never stall waiting for flushing to free memory.
#
#memtable_flush_writers: 2

# Total space to use for change-data-capture logs on disk.
#
# If space gets above this value, Cassandra will throw WriteTimeoutException
# on Mutations including tables with CDC enabled. A CDCCompactor is responsible
# for parsing the raw CDC logs and deleting them when parsing is completed.
#
# The default value is the min of 4096 mb and 1/8th of the total space
# of the drive where cdc_raw_directory resides.
# cdc_total_space_in_mb: 4096

# When we hit our cdc_raw limit and the CDCCompactor is either running behind
# or experiencing backpressure, we check at the following interval to see if any
# new space for cdc-tracked tables has been made available. Default to 250ms
# cdc_free_space_check_interval_ms: 250

# A fixed memory pool size in MB for for SSTable index summaries. If left
# empty, this will default to 5% of the heap size. If the memory usage of
# all index summaries exceeds this limit, SSTables with low read rates will
# shrink their index summaries in order to meet this limit.  However, this
# is a best-effort process. In extreme conditions Cassandra may need to use
# more than this amount of memory.
index_summary_capacity_in_mb:

# How frequently index summaries should be resampled.  This is done
# periodically to redistribute memory from the fixed-size pool to sstables
# proportional their recent read rates.  Setting to -1 will disable this
# process, leaving existing index summaries at their current sampling level.
index_summary_resize_interval_in_minutes: 60

# Whether to, when doing sequential writing, fsync() at intervals in
# order to force the operating system to flush the dirty
# buffers. Enable this to avoid sudden dirty buffer flushing from
# impacting read latencies. Almost always a good idea on SSDs; not
# necessarily on platters.
trickle_fsync: false
trickle_fsync_interval_in_kb: 10240

# TCP port, for commands and data
# For security reasons, you should not expose this port to the internet.  Firewall it if needed.
storage_port: 7000

# SSL port, for legacy encrypted communication. This property is unused unless enabled in
# server_encryption_options (see below). As of cassandra 4.0, this property is deprecated
# as a single port can be used for either/both secure and insecure connections.
# For security reasons, you should not expose this port to the internet. Firewall it if needed.
ssl_storage_port: 7001

# Address or interface to bind to and tell other Cassandra nodes to connect to.
# You _must_ change this if you want multiple nodes to be able to communicate!
#
# Set listen_address OR listen_interface, not both.
#
# Leaving it blank leaves it up to InetAddress.getLocalHost(). This
# will always do the Right Thing _if_ the node is properly configured
# (hostname, name resolution, etc), and the Right Thing is to use the
# address associated with the hostname (it might not be). If unresolvable
# it will fall back to InetAddress.getLoopbackAddress(), which is wrong for production systems.
#
# Setting listen_address to 0.0.0.0 is always wrong.
#
listen_address: localhost

# Set listen_address OR listen_interface, not both. Interfaces must correspond
# to a single address, IP aliasing is not supported.
# listen_interface: eth0

# If you choose to specify the interface by name and the interface has an ipv4 and an ipv6 address
# you can specify which should be chosen using listen_interface_prefer_ipv6. If false the first ipv4
# address will be used. If true the first ipv6 address will be used. Defaults to false preferring
# ipv4. If there is only one address it will be selected regardless of ipv4/ipv6.
# listen_interface_prefer_ipv6: false

# Address to broadcast to other Cassandra nodes
# Leaving this blank will set it to the same value as listen_address
# broadcast_address: 1.2.3.4

# When using multiple physical network interfaces, set this
# to true to listen on broadcast_address in addition to
# the listen_address, allowing nodes to communicate in both
# interfaces.
# Ignore this property if the network configuration automatically
# routes  between the public and private networks such as EC2.
# listen_on_broadcast_address: false

# Internode authentication backend, implementing IInternodeAuthenticator;
# used to allow/disallow connections from peer nodes.
# internode_authenticator: org.apache.cassandra.auth.AllowAllInternodeAuthenticator

# Whether to start the native transport server.
# The address on which the native transport is bound is defined by rpc_address.
start_native_transport: true
# port for the CQL native transport to listen for clients on
# For security reasons, you should not expose this port to the internet.  Firewall it if needed.
native_transport_port: 9042
# Enabling native transport encryption in client_encryption_options allows you to either use
# encryption for the standard port or to use a dedicated, additional port along with the unencrypted
# standard native_transport_port.
# Enabling client encryption and keeping native_transport_port_ssl disabled will use encryption
# for native_transport_port. Setting native_transport_port_ssl to a different value
# from native_transport_port will use encryption for native_transport_port_ssl while
# keeping native_transport_port unencrypted.
# native_transport_port_ssl: 9142
# The maximum threads for handling requests (note that idle threads are stopped
# after 30 seconds so there is not corresponding minimum setting).
# native_transport_max_threads: 128
#
# The maximum size of allowed frame. Frame (requests) larger than this will
# be rejected as invalid. The default is 256MB. If you're changing this parameter,
# you may want to adjust max_value_size_in_mb accordingly. This should be positive and less than 2048.
# native_transport_max_frame_size_in_mb: 256

# The maximum number of concurrent client connections.
# The default is -1, which means unlimited.
# native_transport_max_concurrent_connections: -1

# The maximum number of concurrent client connections per source ip.
# The default is -1, which means unlimited.
# native_transport_max_concurrent_connections_per_ip: -1

# Controls whether Cassandra honors older, yet currently supported, protocol versions.
# The default is true, which means all supported protocols will be honored.
native_transport_allow_older_protocols: true

# Controls when idle client connections are closed. Idle connections are ones that had neither reads
# nor writes for a time period.
#
# Clients may implement heartbeats by sending OPTIONS native protocol message after a timeout, which
# will reset idle timeout timer on the server side. To close idle client connections, corresponding
# values for heartbeat intervals have to be set on the client side.
#
# Idle connection timeouts are disabled by default.
# native_transport_idle_timeout_in_ms: 60000

# The address or interface to bind the native transport server to.
#
# Set rpc_address OR rpc_interface, not both.
#
# Leaving rpc_address blank has the same effect as on listen_address
# (i.e. it will be based on the configured hostname of the node).
#
# Note that unlike listen_address, you can specify 0.0.0.0, but you must also
# set broadcast_rpc_address to a value other than 0.0.0.0.
#
# For security reasons, you should not expose this port to the internet.  Firewall it if needed.
rpc_address: localhost

# Set rpc_address OR rpc_interface, not both. Interfaces must correspond
# to a single address, IP aliasing is not supported.
# rpc_interface: eth1

# If you choose to specify the interface by name and the interface has an ipv4 and an ipv6 address
# you can specify which should be chosen using rpc_interface_prefer_ipv6. If false the first ipv4
# address will be used. If true the first ipv6 address will be used. Defaults to false preferring
# ipv4. If there is only one address it will be selected regardless of ipv4/ipv6.
# rpc_interface_prefer_ipv6: false

# RPC address to broadcast to drivers and other Cassandra nodes. This cannot
# be set to 0.0.0.0. If left blank, this will be set to the value of
# rpc_address. If rpc_address is set to 0.0.0.0, broadcast_rpc_address must
# be set.
# broadcast_rpc_address: 1.2.3.4

# enable or disable keepalive on rpc/native connections
rpc_keepalive: true

# Uncomment to set socket buffer size for internode communication
# Note that when setting this, the buffer size is limited by net.core.wmem_max
# and when not setting it it is defined by net.ipv4.tcp_wmem
# See also:
# /proc/sys/net/core/wmem_max
# /proc/sys/net/core/rmem_max
# /proc/sys/net/ipv4/tcp_wmem
# /proc/sys/net/ipv4/tcp_wmem
# and 'man tcp'
# internode_send_buff_size_in_bytes:

# Uncomment to set socket buffer size for internode communication
# Note that when setting this, the buffer size is limited by net.core.wmem_max
# and when not setting it it is defined by net.ipv4.tcp_wmem
# internode_recv_buff_size_in_bytes:

# Set to true to have Cassandra create a hard link to each sstable
# flushed or streamed locally in a backups/ subdirectory of the
# keyspace data.  Removing these links is the operator's
# responsibility.
incremental_backups: false

# Whether or not to take a snapshot before each compaction.  Be
# careful using this option, since Cassandra won't clean up the
# snapshots for you.  Mostly useful if you're paranoid when there
# is a data format change.
snapshot_before_compaction: false

# Whether or not a snapshot is taken of the data before keyspace truncation
# or dropping of column families. The STRONGLY advised default of true 
# should be used to provide data safety. If you set this flag to false, you will
# lose data on truncation or drop.
auto_snapshot: true

# The act of creating or clearing a snapshot involves creating or removing
# potentially tens of thousands of links, which can cause significant performance
# impact, especially on consumer grade SSDs. A non-zero value here can
# be used to throttle these links to avoid negative performance impact of
# taking and clearing snapshots
snapshot_links_per_second: 0

# Granularity of the collation index of rows within a partition.
# Increase if your rows are large, or if you have a very large
# number of rows per partition.  The competing goals are these:
#
# - a smaller granularity means more index entries are generated
#   and looking up rows withing the partition by collation column
#   is faster
# - but, Cassandra will keep the collation index in memory for hot
#   rows (as part of the key cache), so a larger granularity means
#   you can cache more hot rows
column_index_size_in_kb: 64

# Per sstable indexed key cache entries (the collation index in memory
# mentioned above) exceeding this size will not be held on heap.
# This means that only partition information is held on heap and the
# index entries are read from disk.
#
# Note that this size refers to the size of the
# serialized index information and not the size of the partition.
column_index_cache_size_in_kb: 2

# Number of simultaneous compactions to allow, NOT including
# validation "compactions" for anti-entropy repair.  Simultaneous
# compactions can help preserve read performance in a mixed read/write
# workload, by mitigating the tendency of small sstables to accumulate
# during a single long running compactions. The default is usually
# fine and if you experience problems with compaction running too
# slowly or too fast, you should look at
# compaction_throughput_mb_per_sec first.
#
# concurrent_compactors defaults to the smaller of (number of disks,
# number of cores), with a minimum of 2 and a maximum of 8.
# 
# If your data directories are backed by SSD, you should increase this
# to the number of cores.
#concurrent_compactors: 1

# Number of simultaneous repair validations to allow. If not set or set to
# a value less than 1, it defaults to the value of concurrent_compactors.
# To set a value greeater than concurrent_compactors at startup, the system
# property cassandra.allow_unlimited_concurrent_validations must be set to
# true. To dynamically resize to a value > concurrent_compactors on a running
# node, first call the bypassConcurrentValidatorsLimit method on the
# org.apache.cassandra.db:type=StorageService mbean
# concurrent_validations: 0

# Number of simultaneous materialized view builder tasks to allow.
concurrent_materialized_view_builders: 1

# Throttles compaction to the given total throughput across the entire
# system. The faster you insert data, the faster you need to compact in
# order to keep the sstable count down, but in general, setting this to
# 16 to 32 times the rate you are inserting data is more than sufficient.
# Setting this to 0 disables throttling. Note that this accounts for all types
# of compaction, including validation compaction (building Merkle trees
# for repairs).
compaction_throughput_mb_per_sec: 64

# When compacting, the replacement sstable(s) can be opened before they
# are completely written, and used in place of the prior sstables for
# any range that has been written. This helps to smoothly transfer reads 
# between the sstables, reducing page cache churn and keeping hot rows hot
sstable_preemptive_open_interval_in_mb: 50

# When enabled, permits Cassandra to zero-copy stream entire eligible
# SSTables between nodes, including every component.
# This speeds up the network transfer significantly subject to
# throttling specified by stream_throughput_outbound_megabits_per_sec.
# Enabling this will reduce the GC pressure on sending and receiving node.
# When unset, the default is enabled. While this feature tries to keep the
# disks balanced, it cannot guarantee it. This feature will be automatically
# disabled if internode encryption is enabled.
# stream_entire_sstables: true

# Throttles all outbound streaming file transfers on this node to the
# given total throughput in Mbps. This is necessary because Cassandra does
# mostly sequential IO when streaming data during bootstrap or repair, which
# can lead to saturating the network connection and degrading rpc performance.
# When unset, the default is 200 Mbps or 25 MB/s.
# stream_throughput_outbound_megabits_per_sec: 200

# Throttles all streaming file transfer between the datacenters,
# this setting allows users to throttle inter dc stream throughput in addition
# to throttling all network stream traffic as configured with
# stream_throughput_outbound_megabits_per_sec
# When unset, the default is 200 Mbps or 25 MB/s
# inter_dc_stream_throughput_outbound_megabits_per_sec: 200

# How long the coordinator should wait for read operations to complete.
# Lowest acceptable value is 10 ms.
read_request_timeout_in_ms: 5000
# How long the coordinator should wait for seq or index scans to complete.
# Lowest acceptable value is 10 ms.
range_request_timeout_in_ms: 10000
# How long the coordinator should wait for writes to complete.
# Lowest acceptable value is 10 ms.
write_request_timeout_in_ms: 2000
# How long the coordinator should wait for counter writes to complete.
# Lowest acceptable value is 10 ms.
counter_write_request_timeout_in_ms: 5000
# How long a coordinator should continue to retry a CAS operation
# that contends with other proposals for the same row.
# Lowest acceptable value is 10 ms.
cas_contention_timeout_in_ms: 1000
# How long the coordinator should wait for truncates to complete
# (This can be much longer, because unless auto_snapshot is disabled
# we need to flush first so we can snapshot before removing the data.)
# Lowest acceptable value is 10 ms.
truncate_request_timeout_in_ms: 60000
# The default timeout for other, miscellaneous operations.
# Lowest acceptable value is 10 ms.
request_timeout_in_ms: 10000

# Defensive settings for protecting Cassandra from true network partitions.
# See (CASSANDRA-14358) for details.
#
# The amount of time to wait for internode tcp connections to establish.
# internode_tcp_connect_timeout_in_ms = 2000
#
# The amount of time unacknowledged data is allowed on a connection before we throw out the connection
# Note this is only supported on Linux + epoll, and it appears to behave oddly above a setting of 30000
# (it takes much longer than 30s) as of Linux 4.12. If you want something that high set this to 0
# which picks up the OS default and configure the net.ipv4.tcp_retries2 sysctl to be ~8.
# internode_tcp_user_timeout_in_ms = 30000

# The amount of time unacknowledged data is allowed on a streaming connection.
# The default is 5 minutes. Increase it or set it to 0 in order to increase the timeout.
# internode_streaming_tcp_user_timeout_in_ms = 300000

# The maximum continuous period a connection may be unwritable in application space
# internode_application_timeout_in_ms = 30000

# Global, per-endpoint and per-connection limits imposed on messages queued for delivery to other nodes
# and waiting to be processed on arrival from other nodes in the cluster.  These limits are applied to the on-wire
# size of the message being sent or received.
#
# The basic per-link limit is consumed in isolation before any endpoint or global limit is imposed.
# Each node-pair has three links: urgent, small and large.  So any given node may have a maximum of
# N*3*(internode_application_send_queue_capacity_in_bytes+internode_application_receive_queue_capacity_in_bytes)
# messages queued without any coordination between them although in practice, with token-aware routing, only RF*tokens
# nodes should need to communicate with significant bandwidth.
#
# The per-endpoint limit is imposed on all messages exceeding the per-link limit, simultaneously with the global limit,
# on all links to or from a single node in the cluster.
# The global limit is imposed on all messages exceeding the per-link limit, simultaneously with the per-endpoint limit,
# on all links to or from any node in the cluster.
#
# internode_application_send_queue_capacity_in_bytes: 4194304                       #4MiB
# internode_application_send_queue_reserve_endpoint_capacity_in_bytes: 134217728    #128MiB
# internode_application_send_queue_reserve_global_capacity_in_bytes: 536870912      #512MiB
# internode_application_receive_queue_capacity_in_bytes: 4194304                    #4MiB
# internode_application_receive_queue_reserve_endpoint_capacity_in_bytes: 134217728 #128MiB
# internode_application_receive_queue_reserve_global_capacity_in_bytes: 536870912   #512MiB


# How long before a node logs slow queries. Select queries that take longer than
# this timeout to execute, will generate an aggregated log message, so that slow queries
# can be identified. Set this value to zero to disable slow query logging.
slow_query_log_timeout_in_ms: 500

# Enable operation timeout information exchange between nodes to accurately
# measure request timeouts.  If disabled, replicas will assume that requests
# were forwarded to them instantly by the coordinator, which means that
# under overload conditions we will waste that much extra time processing 
# already-timed-out requests.
#
# Warning: It is generally assumed that users have setup NTP on their clusters, and that clocks are modestly in sync, 
# since this is a requirement for general correctness of last write wins.
#cross_node_timeout: true

# Set keep-alive period for streaming
# This node will send a keep-alive message periodically with this period.
# If the node does not receive a keep-alive message from the peer for
# 2 keep-alive cycles the stream session times out and fail
# Default value is 300s (5 minutes), which means stalled stream
# times out in 10 minutes by default
# streaming_keep_alive_period_in_secs: 300

# Limit number of connections per host for streaming
# Increase this when you notice that joins are CPU-bound rather that network
# bound (for example a few nodes with big files).
# streaming_connections_per_host: 1


# phi value that must be reached for a host to be marked down.
# most users should never need to adjust this.
# phi_convict_threshold: 8

# endpoint_snitch -- Set this to a class that implements
# IEndpointSnitch.  The snitch has two functions:
#
# - it teaches Cassandra enough about your network topology to route
#   requests efficiently
# - it allows Cassandra to spread replicas around your cluster to avoid
#   correlated failures. It does this by grouping machines into
#   "datacenters" and "racks."  Cassandra will do its best not to have
#   more than one replica on the same "rack" (which may not actually
#   be a physical location)
#
# CASSANDRA WILL NOT ALLOW YOU TO SWITCH TO AN INCOMPATIBLE SNITCH
# ONCE DATA IS INSERTED INTO THE CLUSTER.  This would cause data loss.
# This means that if you start with the default SimpleSnitch, which
# locates every node on "rack1" in "datacenter1", your only options
# if you need to add another datacenter are GossipingPropertyFileSnitch
# (and the older PFS).  From there, if you want to migrate to an
# incompatible snitch like Ec2Snitch you can do it by adding new nodes
# under Ec2Snitch (which will locate them in a new "datacenter") and
# decommissioning the old ones.
#
# Out of the box, Cassandra provides:
#
# SimpleSnitch:
#    Treats Strategy order as proximity. This can improve cache
#    locality when disabling read repair.  Only appropriate for
#    single-datacenter deployments.
#
# GossipingPropertyFileSnitch
#    This should be your go-to snitch for production use.  The rack
#    and datacenter for the local node are defined in
#    cassandra-rackdc.properties and propagated to other nodes via
#    gossip.  If cassandra-topology.properties exists, it is used as a
#    fallback, allowing migration from the PropertyFileSnitch.
#
# PropertyFileSnitch:
#    Proximity is determined by rack and data center, which are
#    explicitly configured in cassandra-topology.properties.
#
# Ec2Snitch:
#    Appropriate for EC2 deployments in a single Region. Loads Region
#    and Availability Zone information from the EC2 API. The Region is
#    treated as the datacenter, and the Availability Zone as the rack.
#    Only private IPs are used, so this will not work across multiple
#    Regions.
#
# Ec2MultiRegionSnitch:
#    Uses public IPs as broadcast_address to allow cross-region
#    connectivity.  (Thus, you should set seed addresses to the public
#    IP as well.) You will need to open the storage_port or
#    ssl_storage_port on the public IP firewall.  (For intra-Region
#    traffic, Cassandra will switch to the private IP after
#    establishing a connection.)
#
# RackInferringSnitch:
#    Proximity is determined by rack and data center, which are
#    assumed to correspond to the 3rd and 2nd octet of each node's IP
#    address, respectively.  Unless this happens to match your
#    deployment conventions, this is best used as an example of
#    writing a custom Snitch class and is provided in that spirit.
#
# You can use a custom Snitch by setting this to the full class name
# of the snitch, which will be assumed to be on your classpath.
endpoint_snitch: SimpleSnitch

# controls how often to perform the more expensive part of host score
# calculation
dynamic_snitch_update_interval_in_ms: 100 
# controls how often to reset all host scores, allowing a bad host to
# possibly recover
dynamic_snitch_reset_interval_in_ms: 600000
# if set greater than zero, this will allow
# 'pinning' of replicas to hosts in order to increase cache capacity.
# The badness threshold will control how much worse the pinned host has to be
# before the dynamic snitch will prefer other replicas over it.  This is
# expressed as a double which represents a percentage.  Thus, a value of
# 0.2 means Cassandra would continue to prefer the static snitch values
# until the pinned host was 20% worse than the fastest.
dynamic_snitch_badness_threshold: 1.0

# Configure server-to-server internode encryption
#
# JVM and netty defaults for supported SSL socket protocols and cipher suites can
# be replaced using custom encryption options. This is not recommended
# unless you have policies in place that dictate certain settings, or
# need to disable vulnerable ciphers or protocols in case the JVM cannot
# be updated.
#
# FIPS compliant settings can be configured at JVM level and should not
# involve changing encryption settings here:
# https://docs.oracle.com/javase/8/docs/technotes/guides/security/jsse/FIPS.html
#
# **NOTE** this default configuration is an insecure configuration. If you need to
# enable server-to-server encryption generate server keystores (and truststores for mutual
# authentication) per:
# http://download.oracle.com/javase/8/docs/technotes/guides/security/jsse/JSSERefGuide.html#CreateKeystore
# Then perform the following configuration changes:
#
# Step 1: Set internode_encryption=<dc|rack|all> and explicitly set optional=true. Restart all nodes
#
# Step 2: Set optional=false (or remove it) and if you generated truststores and want to use mutual
# auth set require_client_auth=true. Restart all nodes
server_encryption_options:
    # On outbound connections, determine which type of peers to securely connect to.
    #   The available options are :
    #     none : Do not encrypt outgoing connections
    #     dc   : Encrypt connections to peers in other datacenters but not within datacenters
    #     rack : Encrypt connections to peers in other racks but not within racks
    #     all  : Always use encrypted connections
    internode_encryption: none
    # When set to true, encrypted and unencrypted connections are allowed on the storage_port
    # This should _only be true_ while in unencrypted or transitional operation
    # optional defaults to true if internode_encryption is none
    # optional: true
    # If enabled, will open up an encrypted listening socket on ssl_storage_port. Should only be used
    # during upgrade to 4.0; otherwise, set to false.
    enable_legacy_ssl_storage_port: false
    # Set to a valid keystore if internode_encryption is dc, rack or all
    keystore: conf/.keystore
    keystore_password: cassandra
    # Verify peer server certificates
    require_client_auth: false
    # Set to a valid trustore if require_client_auth is true
    truststore: conf/.truststore
    truststore_password: cassandra
    # Verify that the host name in the certificate matches the connected host
    require_endpoint_verification: false
    # More advanced defaults:
    # protocol: TLS
    # store_type: JKS
    # cipher_suites: [
    #   TLS_ECDHE_ECDSA_WITH_AES_256_GCM_SHA384, TLS_ECDHE_ECDSA_WITH_AES_128_GCM_SHA256,
    #   TLS_ECDHE_RSA_WITH_AES_128_GCM_SHA256, TLS_ECDHE_RSA_WITH_AES_128_CBC_SHA,
    #   TLS_ECDHE_RSA_WITH_AES_256_CBC_SHA, TLS_RSA_WITH_AES_128_GCM_SHA256, TLS_RSA_WITH_AES_128_CBC_SHA,
    #   TLS_RSA_WITH_AES_256_CBC_SHA
    # ]

# Configure client-to-server encryption.
#
# **NOTE** this default configuration is an insecure configuration. If you need to
# enable client-to-server encryption generate server keystores (and truststores for mutual
# authentication) per:
# http://download.oracle.com/javase/8/docs/technotes/guides/security/jsse/JSSERefGuide.html#CreateKeystore
# Then perform the following configuration changes:
#
# Step 1: Set enabled=true and explicitly set optional=true. Restart all nodes
#
# Step 2: Set optional=false (or remove it) and if you generated truststores and want to use mutual
# auth set require_client_auth=true. Restart all nodes
client_encryption_options:
    # Enable client-to-server encryption
    enabled: false
    # When set to true, encrypted and unencrypted connections are allowed on the native_transport_port
    # This should _only be true_ while in unencrypted or transitional operation
    # optional defaults to true when enabled is false, and false when enabled is true.
    # optional: true
    # Set keystore and keystore_password to valid keystores if enabled is true
    keystore: conf/.keystore
    keystore_password: cassandra
    # Verify client certificates
    require_client_auth: false
    # Set trustore and truststore_password if require_client_auth is true
    # truststore: conf/.truststore
    # truststore_password: cassandra
    # More advanced defaults:
    # protocol: TLS
    # store_type: JKS
    # cipher_suites: [
    #   TLS_ECDHE_ECDSA_WITH_AES_256_GCM_SHA384, TLS_ECDHE_ECDSA_WITH_AES_128_GCM_SHA256,
    #   TLS_ECDHE_RSA_WITH_AES_128_GCM_SHA256, TLS_ECDHE_RSA_WITH_AES_128_CBC_SHA,
    #   TLS_ECDHE_RSA_WITH_AES_256_CBC_SHA, TLS_RSA_WITH_AES_128_GCM_SHA256, TLS_RSA_WITH_AES_128_CBC_SHA,
    #   TLS_RSA_WITH_AES_256_CBC_SHA
    # ]

# internode_compression controls whether traffic between nodes is
# compressed.
# Can be:
#
# all
#   all traffic is compressed
#
# dc
#   traffic between different datacenters is compressed
#
# none
#   nothing is compressed.
internode_compression: dc

# Enable or disable tcp_nodelay for inter-dc communication.
# Disabling it will result in larger (but fewer) network packets being sent,
# reducing overhead from the TCP protocol itself, at the cost of increasing
# latency if you block for cross-datacenter responses.
inter_dc_tcp_nodelay: false

# TTL for different trace types used during logging of the repair process.
tracetype_query_ttl: 86400
tracetype_repair_ttl: 604800

# If unset, all GC Pauses greater than gc_log_threshold_in_ms will log at
# INFO level
# UDFs (user defined functions) are disabled by default.
# As of Cassandra 3.0 there is a sandbox in place that should prevent execution of evil code.
enable_user_defined_functions: false

# Enables scripted UDFs (JavaScript UDFs).
# Java UDFs are always enabled, if enable_user_defined_functions is true.
# Enable this option to be able to use UDFs with "language javascript" or any custom JSR-223 provider.
# This option has no effect, if enable_user_defined_functions is false.
enable_scripted_user_defined_functions: false

# The default Windows kernel timer and scheduling resolution is 15.6ms for power conservation.
# Lowering this value on Windows can provide much tighter latency and better throughput, however
# some virtualized environments may see a negative performance impact from changing this setting
# below their system default. The sysinternals 'clockres' tool can confirm your system's default
# setting.
windows_timer_interval: 1


# Enables encrypting data at-rest (on disk). Different key providers can be plugged in, but the default reads from
# a JCE-style keystore. A single keystore can hold multiple keys, but the one referenced by
# the "key_alias" is the only key that will be used for encrypt opertaions; previously used keys
# can still (and should!) be in the keystore and will be used on decrypt operations
# (to handle the case of key rotation).
#
# It is strongly recommended to download and install Java Cryptography Extension (JCE)
# Unlimited Strength Jurisdiction Policy Files for your version of the JDK.
# (current link: http://www.oracle.com/technetwork/java/javase/downloads/jce8-download-2133166.html)
#
# Currently, only the following file types are supported for transparent data encryption, although
# more are coming in future cassandra releases: commitlog, hints
transparent_data_encryption_options:
    enabled: false
    chunk_length_kb: 64
    cipher: AES/CBC/PKCS5Padding
    key_alias: testing:1
    # CBC IV length for AES needs to be 16 bytes (which is also the default size)
    # iv_length: 16
    key_provider:
      - class_name: org.apache.cassandra.security.JKSKeyProvider
        parameters:
          - keystore: conf/.keystore
            keystore_password: cassandra
            store_type: JCEKS
            key_password: cassandra


#####################
# SAFETY THRESHOLDS #
#####################

# When executing a scan, within or across a partition, we need to keep the
# tombstones seen in memory so we can return them to the coordinator, which
# will use them to make sure other replicas also know about the deleted rows.
# With workloads that generate a lot of tombstones, this can cause performance
# problems and even exaust the server heap.
# (http://www.datastax.com/dev/blog/cassandra-anti-patterns-queues-and-queue-like-datasets)
# Adjust the thresholds here if you understand the dangers and want to
# scan more tombstones anyway.  These thresholds may also be adjusted at runtime
# using the StorageService mbean.
tombstone_warn_threshold: 1000
tombstone_failure_threshold: 100000

# Filtering and secondary index queries at read consistency levels above ONE/LOCAL_ONE use a
# mechanism called replica filtering protection to ensure that results from stale replicas do
# not violate consistency. (See CASSANDRA-8272 and CASSANDRA-15907 for more details.) This
# mechanism materializes replica results by partition on-heap at the coordinator. The more possibly
# stale results returned by the replicas, the more rows materialized during the query.
replica_filtering_protection:
    # These thresholds exist to limit the damage severely out-of-date replicas can cause during these
    # queries. They limit the number of rows from all replicas individual index and filtering queries
    # can materialize on-heap to return correct results at the desired read consistency level.
    #
    # "cached_replica_rows_warn_threshold" is the per-query threshold at which a warning will be logged.
    # "cached_replica_rows_fail_threshold" is the per-query threshold at which the query will fail.
    #
    # These thresholds may also be adjusted at runtime using the StorageService mbean.
    #
    # If the failure threshold is breached, it is likely that either the current page/fetch size
    # is too large or one or more replicas is severely out-of-sync and in need of repair.
    cached_rows_warn_threshold: 2000
    cached_rows_fail_threshold: 32000

# Log WARN on any multiple-partition batch size exceeding this value. 5kb per batch by default.
# Caution should be taken on increasing the size of this threshold as it can lead to node instability.
batch_size_warn_threshold_in_kb: 5

# Fail any multiple-partition batch exceeding this value. 50kb (10x warn threshold) by default.
batch_size_fail_threshold_in_kb: 50

# Log WARN on any batches not of type LOGGED than span across more partitions than this limit
unlogged_batch_across_partitions_warn_threshold: 10

# Log a warning when compacting partitions larger than this value
compaction_large_partition_warning_threshold_mb: 100

# GC Pauses greater than 200 ms will be logged at INFO level
# This threshold can be adjusted to minimize logging if necessary
# gc_log_threshold_in_ms: 200

# GC Pauses greater than gc_warn_threshold_in_ms will be logged at WARN level
# Adjust the threshold based on your application throughput requirement. Setting to 0
# will deactivate the feature.
# gc_warn_threshold_in_ms: 1000

# Maximum size of any value in SSTables. Safety measure to detect SSTable corruption
# early. Any value size larger than this threshold will result into marking an SSTable
# as corrupted. This should be positive and less than 2048.
# max_value_size_in_mb: 256

# Coalescing Strategies #
# Coalescing multiples messages turns out to significantly boost message processing throughput (think doubling or more).
# On bare metal, the floor for packet processing throughput is high enough that many applications won't notice, but in
# virtualized environments, the point at which an application can be bound by network packet processing can be
# surprisingly low compared to the throughput of task processing that is possible inside a VM. It's not that bare metal
# doesn't benefit from coalescing messages, it's that the number of packets a bare metal network interface can process
# is sufficient for many applications such that no load starvation is experienced even without coalescing.
# There are other benefits to coalescing network messages that are harder to isolate with a simple metric like messages
# per second. By coalescing multiple tasks together, a network thread can process multiple messages for the cost of one
# trip to read from a socket, and all the task submission work can be done at the same time reducing context switching
# and increasing cache friendliness of network message processing.
# See CASSANDRA-8692 for details.

# Strategy to use for coalescing messages in OutboundTcpConnection.
# Can be fixed, movingaverage, timehorizon, disabled (default).
# You can also specify a subclass of CoalescingStrategies.CoalescingStrategy by name.
# otc_coalescing_strategy: DISABLED

# How many microseconds to wait for coalescing. For fixed strategy this is the amount of time after the first
# message is received before it will be sent with any accompanying messages. For moving average this is the
# maximum amount of time that will be waited as well as the interval at which messages must arrive on average
# for coalescing to be enabled.
# otc_coalescing_window_us: 200

# Do not try to coalesce messages if we already got that many messages. This should be more than 2 and less than 128.
# otc_coalescing_enough_coalesced_messages: 8

# How many milliseconds to wait between two expiration runs on the backlog (queue) of the OutboundTcpConnection.
# Expiration is done if messages are piling up in the backlog. Droppable messages are expired to free the memory
# taken by expired messages. The interval should be between 0 and 1000, and in most installations the default value
# will be appropriate. A smaller value could potentially expire messages slightly sooner at the expense of more CPU
# time and queue contention while iterating the backlog of messages.
# An interval of 0 disables any wait time, which is the behavior of former Cassandra versions.
#
# otc_backlog_expiration_interval_ms: 200

# Track a metric per keyspace indicating whether replication achieved the ideal consistency
# level for writes without timing out. This is different from the consistency level requested by
# each write which may be lower in order to facilitate availability.
# ideal_consistency_level: EACH_QUORUM

# Automatically upgrade sstables after upgrade - if there is no ordinary compaction to do, the
# oldest non-upgraded sstable will get upgraded to the latest version
# automatic_sstable_upgrade: false
# Limit the number of concurrent sstable upgrades
# max_concurrent_automatic_sstable_upgrades: 1

# Audit logging - Logs every incoming CQL command request, authentication to a node. See the docs
# on audit_logging for full details about the various configuration options.
audit_logging_options:
    enabled: false
    logger:
      - class_name: BinAuditLogger
    # audit_logs_dir:
    # included_keyspaces:
    # excluded_keyspaces: system, system_schema, system_virtual_schema
    # included_categories:
    # excluded_categories:
    # included_users:
    # excluded_users:
    # roll_cycle: HOURLY
    # block: true
    # max_queue_weight: 268435456 # 256 MiB
    # max_log_size: 17179869184 # 16 GiB
    ## archive command is "/path/to/script.sh %path" where %path is replaced with the file being rolled:
    # archive_command:
    # max_archive_retries: 10


# default options for full query logging - these can be overridden from command line when executing
# nodetool enablefullquerylog
#full_query_logging_options:
    # log_dir:
    # roll_cycle: HOURLY
    # block: true
    # max_queue_weight: 268435456 # 256 MiB
    # max_log_size: 17179869184 # 16 GiB
    ## archive command is "/path/to/script.sh %path" where %path is replaced with the file being rolled:
    # archive_command:
    # max_archive_retries: 10

# validate tombstones on reads and compaction
# can be either "disabled", "warn" or "exception"
# corrupted_tombstone_strategy: disabled

# Diagnostic Events #
# If enabled, diagnostic events can be helpful for troubleshooting operational issues. Emitted events contain details
# on internal state and temporal relationships across events, accessible by clients via JMX.
diagnostic_events_enabled: false

# Use native transport TCP message coalescing. If on upgrade to 4.0 you found your throughput decreasing, and in
# particular you run an old kernel or have very fewer client connections, this option might be worth evaluating.
#native_transport_flush_in_batches_legacy: false

# Enable tracking of repaired state of data during reads and comparison between replicas
# Mismatches between the repaired sets of replicas can be characterized as either confirmed
# or unconfirmed. In this context, unconfirmed indicates that the presence of pending repair
# sessions, unrepaired partition tombstones, or some other condition means that the disparity
# cannot be considered conclusive. Confirmed mismatches should be a trigger for investigation
# as they may be indicative of corruption or data loss.
# There are separate flags for range vs partition reads as single partition reads are only tracked
# when CL > 1 and a digest mismatch occurs. Currently, range queries don't use digests so if
# enabled for range reads, all range reads will include repaired data tracking. As this adds
# some overhead, operators may wish to disable it whilst still enabling it for partition reads
repaired_data_tracking_for_range_reads_enabled: false
repaired_data_tracking_for_partition_reads_enabled: false
# If false, only confirmed mismatches will be reported. If true, a separate metric for unconfirmed
# mismatches will also be recorded. This is to avoid potential signal:noise issues are unconfirmed
# mismatches are less actionable than confirmed ones.
report_unconfirmed_repaired_data_mismatches: false

# Having many tables and/or keyspaces negatively affects performance of many operations in the
# cluster. When the number of tables/keyspaces in the cluster exceeds the following thresholds
# a client warning will be sent back to the user when creating a table or keyspace.
# table_count_warn_threshold: 150
# keyspace_count_warn_threshold: 40

#########################
# EXPERIMENTAL FEATURES #
#########################

# Enables materialized view creation on this node.
# Materialized views are considered experimental and are not recommended for production use.
enable_materialized_views: false

# Enables SASI index creation on this node.
# SASI indexes are considered experimental and are not recommended for production use.
<<<<<<< HEAD
enable_sasi_indexes: false

# Enables creation of transiently replicated keyspaces on this node.
# Transient replication is experimental and is not recommended for production use.
enable_transient_replication: false
=======
enable_sasi_indexes: true

# Enables the used of 'ALTER ... DROP COMPACT STORAGE' statements on this node.
# 'ALTER ... DROP COMPACT STORAGE' is considered experimental and is not recommended for production use.
enable_drop_compact_storage: false
>>>>>>> 91c12bd7
<|MERGE_RESOLUTION|>--- conflicted
+++ resolved
@@ -1429,16 +1429,12 @@
 
 # Enables SASI index creation on this node.
 # SASI indexes are considered experimental and are not recommended for production use.
-<<<<<<< HEAD
 enable_sasi_indexes: false
 
 # Enables creation of transiently replicated keyspaces on this node.
 # Transient replication is experimental and is not recommended for production use.
 enable_transient_replication: false
-=======
-enable_sasi_indexes: true
 
 # Enables the used of 'ALTER ... DROP COMPACT STORAGE' statements on this node.
 # 'ALTER ... DROP COMPACT STORAGE' is considered experimental and is not recommended for production use.
-enable_drop_compact_storage: false
->>>>>>> 91c12bd7
+enable_drop_compact_storage: false