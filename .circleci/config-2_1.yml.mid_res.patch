<<<<<<< HEAD
--- config-2_1.yml	2022-12-23 09:43:57.000000000 -0500
+++ config-2_1.yml.MIDRES	2022-12-23 09:45:18.000000000 -0500
@@ -126,45 +126,65 @@
=======
--- config-2_1.yml	2023-02-07 19:05:10.000000000 -0500
+++ config-2_1.yml.MIDRES	2023-02-07 19:17:39.000000000 -0500
@@ -128,13 +128,15 @@
>>>>>>> 476d31bc
   executor:
     name: java8-executor
     #exec_resource_class: xlarge
-  parallelism: 4
+    exec_resource_class: medium
+  parallelism: 25
 
 j8_small_par_executor: &j8_small_par_executor
   executor:
     name: java8-executor
     #exec_resource_class: xlarge
-  parallelism: 1
+    exec_resource_class: large
+  parallelism: 10
 
 j8_small_executor: &j8_small_executor
   executor:
@@ -145,34 +147,51 @@
 j8_medium_par_executor: &j8_medium_par_executor
   executor:
     name: java8-executor
-    #exec_resource_class: xlarge
-  parallelism: 1
+    exec_resource_class: xlarge
+  parallelism: 4
+
+j8_large_par_executor: &j8_large_par_executor
+  executor:
+    name: java8-executor
+    exec_resource_class: large
+  parallelism: 50
+
+j8_very_large_par_executor: &j8_very_large_par_executor
+  executor:
+    name: java8-executor
+    exec_resource_class: large
+  parallelism: 100
 
 j8_seq_executor: &j8_seq_executor
   executor:
     name: java8-executor
     #exec_resource_class: xlarge
+    exec_resource_class: medium
   parallelism: 1 # sequential, single container tests: no parallelism benefits
 
 j8_repeated_utest_executor: &j8_repeated_utest_executor
   executor:
     name: java8-executor
-  parallelism: 4
+    exec_resource_class: medium
+  parallelism: 25
 
 j8_repeated_dtest_executor: &j8_repeated_dtest_executor
   executor:
     name: java8-executor
-  parallelism: 4
+    exec_resource_class: large
+  parallelism: 25
 
 j8_repeated_upgrade_dtest_executor: &j8_repeated_upgrade_dtest_executor
   executor:
     name: java8-executor
-  parallelism: 4
+    exec_resource_class: xlarge
+  parallelism: 25
 
 j8_repeated_jvm_upgrade_dtest_executor: &j8_repeated_jvm_upgrade_dtest_executor
   executor:
     name: java8-executor
-  parallelism: 4
+    exec_resource_class: large
+  parallelism: 25
 
 separate_jobs: &separate_jobs
   jobs:
<<<<<<< HEAD
@@ -555,7 +575,7 @@
           target: stress-test
=======
@@ -551,7 +570,7 @@
           target: testclasslist-compression
>>>>>>> 476d31bc
 
   j8_dtests_vnode:
-    <<: *j8_par_executor
+    <<: *j8_large_par_executor
     steps:
       - attach_workspace:
           at: /home/cassandra
<<<<<<< HEAD
@@ -569,7 +589,7 @@
=======
@@ -565,7 +584,7 @@
>>>>>>> 476d31bc
           pytest_extra_args: '--use-vnodes --num-tokens=32 --skip-resource-intensive-tests'
 
   j8_dtests:
-    <<: *j8_par_executor
+    <<: *j8_large_par_executor
     steps:
       - attach_workspace:
           at: /home/cassandra
<<<<<<< HEAD
@@ -583,7 +603,7 @@
=======
@@ -579,7 +598,7 @@
>>>>>>> 476d31bc
           pytest_extra_args: '--skip-resource-intensive-tests'
 
   j8_dtests_large_vnode:
-    <<: *j8_par_executor
+    <<: *j8_medium_par_executor
     steps:
       - attach_workspace:
           at: /home/cassandra
@@ -593,7 +612,7 @@
           pytest_extra_args: '--use-vnodes --num-tokens=32 --only-resource-intensive-tests --force-resource-intensive-tests'
 
   j8_dtests_large:
-    <<: *j8_par_executor
+    <<: *j8_medium_par_executor
     steps:
       - attach_workspace:
           at: /home/cassandra
@@ -607,7 +626,7 @@
           pytest_extra_args: '--num-tokens=32 --only-resource-intensive-tests --force-resource-intensive-tests'
 
   j8_upgrade_dtests:
-    <<: *j8_par_executor
+    <<: *j8_very_large_par_executor
     steps:
       - attach_workspace:
           at: /home/cassandra
<<<<<<< HEAD
@@ -708,7 +728,7 @@
           count: ${REPEATED_UPGRADE_DTESTS_COUNT}
 
   j8_dtests_offheap:
-    <<: *j8_par_executor
+    <<: *j8_large_par_executor
     steps:
       - attach_workspace:
           at: /home/cassandra
=======
@@ -1187,7 +1206,7 @@
             # Put manually specified tests and automatically detected tests together, removing duplicates
             tests=$(echo <<parameters.tests>> | sed -e "s/<nil>//" | sed -e "s/ //" | tr "," "\n" | tr " " "\n" | sort -n | uniq -u)
             echo "Tests to be repeated: ${tests}"
-            
+
             # Prepare the testtag for the target, used by the test macro in build.xml to group the output files
             target=<<parameters.target>>
             testtag=""
>>>>>>> 476d31bc
<|MERGE_RESOLUTION|>--- conflicted
+++ resolved
@@ -1,15 +1,10 @@
-<<<<<<< HEAD
---- config-2_1.yml	2022-12-23 09:43:57.000000000 -0500
-+++ config-2_1.yml.MIDRES	2022-12-23 09:45:18.000000000 -0500
-@@ -126,45 +126,65 @@
-=======
---- config-2_1.yml	2023-02-07 19:05:10.000000000 -0500
-+++ config-2_1.yml.MIDRES	2023-02-07 19:17:39.000000000 -0500
-@@ -128,13 +128,15 @@
->>>>>>> 476d31bc
+--- config-2_1.yml	2023-02-02 21:03:34.000000000 -0500
++++ config-2_1.yml.MIDRES	2023-02-02 21:04:03.000000000 -0500
+@@ -134,14 +134,14 @@
+ j8_par_executor: &j8_par_executor
    executor:
      name: java8-executor
-     #exec_resource_class: xlarge
+-    #exec_resource_class: xlarge
 -  parallelism: 4
 +    exec_resource_class: medium
 +  parallelism: 25
@@ -17,14 +12,14 @@
  j8_small_par_executor: &j8_small_par_executor
    executor:
      name: java8-executor
-     #exec_resource_class: xlarge
+-    #exec_resource_class: xlarge
 -  parallelism: 1
 +    exec_resource_class: large
 +  parallelism: 10
  
  j8_small_executor: &j8_small_executor
    executor:
-@@ -145,34 +147,51 @@
+@@ -152,34 +152,51 @@
  j8_medium_par_executor: &j8_medium_par_executor
    executor:
      name: java8-executor
@@ -82,13 +77,8 @@
  
  separate_jobs: &separate_jobs
    jobs:
-<<<<<<< HEAD
-@@ -555,7 +575,7 @@
+@@ -647,7 +664,7 @@
            target: stress-test
-=======
-@@ -551,7 +570,7 @@
-           target: testclasslist-compression
->>>>>>> 476d31bc
  
    j8_dtests_vnode:
 -    <<: *j8_par_executor
@@ -96,11 +86,7 @@
      steps:
        - attach_workspace:
            at: /home/cassandra
-<<<<<<< HEAD
-@@ -569,7 +589,7 @@
-=======
-@@ -565,7 +584,7 @@
->>>>>>> 476d31bc
+@@ -661,7 +678,7 @@
            pytest_extra_args: '--use-vnodes --num-tokens=32 --skip-resource-intensive-tests'
  
    j8_dtests:
@@ -109,11 +95,7 @@
      steps:
        - attach_workspace:
            at: /home/cassandra
-<<<<<<< HEAD
-@@ -583,7 +603,7 @@
-=======
-@@ -579,7 +598,7 @@
->>>>>>> 476d31bc
+@@ -675,7 +692,7 @@
            pytest_extra_args: '--skip-resource-intensive-tests'
  
    j8_dtests_large_vnode:
@@ -122,7 +104,7 @@
      steps:
        - attach_workspace:
            at: /home/cassandra
-@@ -593,7 +612,7 @@
+@@ -689,7 +706,7 @@
            pytest_extra_args: '--use-vnodes --num-tokens=32 --only-resource-intensive-tests --force-resource-intensive-tests'
  
    j8_dtests_large:
@@ -131,7 +113,7 @@
      steps:
        - attach_workspace:
            at: /home/cassandra
-@@ -607,7 +626,7 @@
+@@ -703,7 +720,7 @@
            pytest_extra_args: '--num-tokens=32 --only-resource-intensive-tests --force-resource-intensive-tests'
  
    j8_upgrade_dtests:
@@ -140,8 +122,7 @@
      steps:
        - attach_workspace:
            at: /home/cassandra
-<<<<<<< HEAD
-@@ -708,7 +728,7 @@
+@@ -858,7 +875,7 @@
            count: ${REPEATED_UPGRADE_DTESTS_COUNT}
  
    j8_dtests_offheap:
@@ -149,15 +130,4 @@
 +    <<: *j8_large_par_executor
      steps:
        - attach_workspace:
-           at: /home/cassandra
-=======
-@@ -1187,7 +1206,7 @@
-             # Put manually specified tests and automatically detected tests together, removing duplicates
-             tests=$(echo <<parameters.tests>> | sed -e "s/<nil>//" | sed -e "s/ //" | tr "," "\n" | tr " " "\n" | sort -n | uniq -u)
-             echo "Tests to be repeated: ${tests}"
--            
-+
-             # Prepare the testtag for the target, used by the test macro in build.xml to group the output files
-             target=<<parameters.target>>
-             testtag=""
->>>>>>> 476d31bc
+           at: /home/cassandra